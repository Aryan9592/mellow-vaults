--- conflicted
+++ resolved
@@ -19,8 +19,7 @@
         autoMine: true,
         ...TRANSACTION_GAS_LIMITS,
     });
-<<<<<<< HEAD
-    
+  
     const { address: helperAddress } = await deploy("ERC20RootVaultHelper", {
         from: deployer,
         args: [],
@@ -28,20 +27,6 @@
         autoMine: true,
         ...TRANSACTION_GAS_LIMITS,
     });
-=======
-
-    var helperAddress = "0xACEE4A703f27eA1EbCd550511aAE58ad012624CC";
-    try {
-        const { address: _helperAddress } = await deploy("ERC20RootVaultHelper", {
-            from: deployer,
-            args: [],
-            log: true,
-            autoMine: true,
-            ...TRANSACTION_GAS_LIMITS,
-        });
-        helperAddress = _helperAddress;
-    } catch {}
->>>>>>> 54c1d08c
 
     const { address: ERC20RootVaultGovernanceAddress } = await deploy(
         "ERC20RootVaultGovernance",
