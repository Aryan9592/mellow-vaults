import hre, { ethers } from "hardhat";
import { HardhatRuntimeEnvironment } from "hardhat/types";
import { DeployFunction } from "hardhat-deploy/types";
import "hardhat-deploy";
import {
    ALL_NETWORKS,
    combineVaults,
    MAIN_NETWORKS,
    setupVault,
} from "./0000_utils";
import { BigNumber } from "ethers";
import { map } from "ramda";
import { TickMath } from "@uniswap/v3-sdk";
import { sqrt } from "@uniswap/sdk-core";
import JSBI from "jsbi";

const func: DeployFunction = async function (hre: HardhatRuntimeEnvironment) {
    const { deployments, getNamedAccounts } = hre;
    const { deploy, get, read, log, execute } = deployments;
    const {
        approver,
        deployer,
        uniswapV3PositionManager,
        cowswap,
        weth,
        wsteth,
        mStrategyTreasury,
        mStrategyAdmin,
    } = await getNamedAccounts();
    const tokens = [weth, wsteth].map((t) => t.toLowerCase()).sort();
    const startNft =
        (await read("VaultRegistry", "vaultsCount")).toNumber() + 1;

    let uniV3LowerVaultNft = startNft;
    let uniV3UpperVaultNft = startNft + 1;
    let erc20VaultNft = startNft + 2;
    const intervalWidthInTicks = 100;

    const positionManager = await ethers.getContractAt(
        "INonfungiblePositionManager",
        uniswapV3PositionManager
    );

    const preparePush = async (
        vault: string,
        tickLower: number,
        tickUpper: number,
        nft: number) => {

        const lStrategy = await ethers.getContract("LStrategy");
        const vaultRegistry = await ethers.getContract("VaultRegistry");

        vaultRegistry.approve(approver, nft);

        let signer = await ethers.getSigner(approver);

        const wethContract = await ethers.getContractAt("ERC20Token", weth);
        const wstethContract = await ethers.getContractAt("ERC20Token", wsteth);
        const amount = BigNumber.from(10).pow(12);

        await wethContract.approve(
            uniswapV3PositionManager,
            amount
        );
        await wstethContract.approve(
            uniswapV3PositionManager,
            amount
        );
        
        const mintParams = {
            token0: wsteth,
            token1: weth,
            fee: 500,
            tickLower: tickLower,
            tickUpper: tickUpper,
            amount0Desired: amount,
            amount1Desired: amount,
            amount0Min: 0,
            amount1Min: 0,
            recipient: approver,
            deadline: ethers.constants.MaxUint256,
        };
        const result = await positionManager.callStatic.mint(
            mintParams
        );

        await positionManager.mint(mintParams);

        await positionManager.connect(signer).functions[
            "safeTransferFrom(address,address,uint256)"
        ](approver, vault, result.tokenId);
        await wethContract.approve(
            uniswapV3PositionManager,
            0
        );
        await wstethContract.approve(
            uniswapV3PositionManager,
            0
        );

        vaultRegistry.approve(lStrategy.address, nft);

    };

    const uniV3Helper = (await ethers.getContract("UniV3Helper")).address;

    await setupVault(hre, uniV3LowerVaultNft, "UniV3VaultGovernance", {
        createVaultArgs: [tokens, deployer, 500, uniV3Helper],
    });
    await setupVault(hre, uniV3UpperVaultNft, "UniV3VaultGovernance", {
        createVaultArgs: [tokens, deployer, 500, uniV3Helper],
    });
    await setupVault(hre, erc20VaultNft, "ERC20VaultGovernance", {
        createVaultArgs: [tokens, deployer],
    });

    const erc20Vault = await read(
        "VaultRegistry",
        "vaultForNft",
        erc20VaultNft
    );
    const uniV3LowerVault = await read(
        "VaultRegistry",
        "vaultForNft",
        uniV3LowerVaultNft
    );
    const uniV3UpperVault = await read(
        "VaultRegistry",
        "vaultForNft",
        uniV3UpperVaultNft
    );

    const getUniV3Tick = async () => {

        const lStrategy = await ethers.getContract("LStrategy");
        const mellowOracle = await ethers.getContract("MellowOracle");

        const tradingParams = {
            oracle: mellowOracle.address,
            maxSlippageD: BigNumber.from(10).pow(7),
            oracleSafetyMask: 0x2A,
            orderDeadline: 86400 * 30,
            maxFee0: BigNumber.from(10).pow(15),
            maxFee1: BigNumber.from(10).pow(15)
        };

        const priceX96 = await lStrategy.getTargetPriceX96(
            tokens[0],
            tokens[1],
            tradingParams
        );

        const sqrtPriceX48 = BigNumber.from(sqrt(JSBI.BigInt(priceX96)).toString());
        const denominator = BigNumber.from(2).pow(48);
        const tick = TickMath.getTickAtSqrtRatio(JSBI.BigInt(sqrtPriceX48.mul(denominator)));
        
        return BigNumber.from(tick);
    };

    let strategyOrderHelper = await deploy("LStrategyHelper", {
        from: deployer,
        contract: "LStrategyHelper",
        args: [cowswap],
        log: true,
        autoMine: true,
    });

    let strategyDeployParams = await deploy("LStrategy", {
        from: deployer,
        contract: "LStrategy",
        args: [
            uniswapV3PositionManager,
            cowswap,
            erc20Vault,
            uniV3LowerVault,
            uniV3UpperVault,
            strategyOrderHelper.address,
            deployer,
<<<<<<< HEAD
            120,
=======
            intervalWidthInTicks,
>>>>>>> 1d16e031
        ],
        log: true,
        autoMine: true,
    });

    const lStrategy = await ethers.getContract("LStrategy");

    const semiPositionRange = Math.floor(intervalWidthInTicks / 2);

    const currentTick = await getUniV3Tick();
    let tickLeftLower =
        currentTick.div(semiPositionRange).mul(semiPositionRange)
            .toNumber() - semiPositionRange;
    let tickLeftUpper = tickLeftLower + intervalWidthInTicks;

    let tickRightLower = tickLeftLower + semiPositionRange;
    let tickRightUpper = tickLeftUpper + semiPositionRange;

    await preparePush(uniV3LowerVault, tickLeftLower, tickLeftUpper, uniV3LowerVaultNft);
    await preparePush(uniV3UpperVault, tickRightLower, tickRightUpper, uniV3UpperVaultNft);

    await combineVaults(
        hre,
        erc20VaultNft + 1,
        [erc20VaultNft, uniV3LowerVaultNft, uniV3UpperVaultNft],
        strategyDeployParams.address,
        mStrategyTreasury
    );

    const mellowOracle = await get("MellowOracle");

    await lStrategy.updateTradingParams({
        oracle: mellowOracle.address,
        maxSlippageD: BigNumber.from(10).pow(7),
        oracleSafetyMask: 0x20,
        orderDeadline: 86400 * 30,
        maxFee0: BigNumber.from(10).pow(15),
        maxFee1: BigNumber.from(10).pow(15)
    });

    await lStrategy.updateRatioParams({
        erc20UniV3CapitalRatioD: BigNumber.from(10).pow(7).mul(5), // 0.05 * DENOMINATOR
        erc20TokenRatioD: BigNumber.from(10).pow(8).mul(5), // 0.5 * DENOMINATOR
        minErc20UniV3CapitalRatioDeviationD: BigNumber.from(10).pow(8),
        minErc20TokenRatioDeviationD: BigNumber.from(10).pow(8).div(2),
        minUniV3LiquidityRatioDeviationD: BigNumber.from(10).pow(8).div(2),
    });

    await lStrategy.updateOtherParams({
        minToken0ForOpening: BigNumber.from(10).pow(6),
        minToken1ForOpening: BigNumber.from(10).pow(6),
        rebalanceDeadline: BigNumber.from(86400 * 30),
    });

    const ADMIN_ROLE =
    "0xf23ec0bb4210edd5cba85afd05127efcd2fc6a781bfed49188da1081670b22d8"; // keccak256("admin)
    const ADMIN_DELEGATE_ROLE =
        "0xc171260023d22a25a00a2789664c9334017843b831138c8ef03cc8897e5873d7"; // keccak256("admin_delegate")
    const OPERATOR_ROLE =
        "0x46a52cf33029de9f84853745a87af28464c80bf0346df1b32e205fc73319f622"; // keccak256("operator")

    await lStrategy.grantRole(ADMIN_ROLE, mStrategyAdmin);
    await lStrategy.grantRole(ADMIN_DELEGATE_ROLE, mStrategyAdmin);
    await lStrategy.grantRole(ADMIN_DELEGATE_ROLE, deployer);
    await lStrategy.grantRole(OPERATOR_ROLE, mStrategyAdmin);
    await lStrategy.revokeRole(OPERATOR_ROLE, deployer);
    await lStrategy.revokeRole(ADMIN_DELEGATE_ROLE, deployer);
    await lStrategy.revokeRole(ADMIN_ROLE, deployer);
};

export default func;
func.tags = ["LStrategy", ...MAIN_NETWORKS];
func.dependencies = [
    "ProtocolGovernance",
    "VaultRegistry",
    "MellowOracle",
    "UniV3VaultGovernance",
    "ERC20VaultGovernance",
];<|MERGE_RESOLUTION|>--- conflicted
+++ resolved
@@ -176,11 +176,8 @@
             uniV3UpperVault,
             strategyOrderHelper.address,
             deployer,
-<<<<<<< HEAD
             120,
-=======
             intervalWidthInTicks,
->>>>>>> 1d16e031
         ],
         log: true,
         autoMine: true,
