// import { expect } from "chai";
// import { ethers, network } from "hardhat";
// import { ContractFactory, Contract, Signer } from "ethers";
// import Exceptions from "./library/Exceptions";
// import { BigNumber } from "@ethersproject/bignumber";
// import {
//     AaveVaultFactory,
//     AaveVault,
//     AaveVaultManager,
//     ERC20,
// } from "./library/Types";
// import { deployAaveVaultSystem } from "./library/Deployments";
// import {
//     ProtocolGovernance,
//     VaultGovernance,
//     VaultGovernanceFactory,
// } from "./library/Types";

<<<<<<< HEAD
describe("AaveVaultFactory", function () {
    this.timeout(100 * 1000);

    let deployer: Signer;
    let stranger: Signer;
    let treasury: Signer;
    let user: Signer;
    let protocolGovernanceAdmin: Signer;
=======
// describe("AaveVaultFactory", function () {
//     this.timeout(100 * 1000);
//     let deployer: Signer;
//     let stranger: Signer;
//     let treasury: Signer;
//     let protocolGovernanceAdmin: Signer;
>>>>>>> dc439868

//     let protocolGovernance: ProtocolGovernance;
//     let tokens: ERC20[];
//     let AaveVault: AaveVault;
//     let AaveVaultManager: AaveVaultManager;
//     let AaveVaultFactory: AaveVaultFactory;

//     let nft: number;
//     let vaultGovernance: VaultGovernance;
//     let vaultGovernanceFactory: VaultGovernanceFactory;

<<<<<<< HEAD
    before(async () => {
        [deployer, stranger, treasury, protocolGovernanceAdmin] =
            await ethers.getSigners();
        ({
            AaveVault,
            AaveVaultManager,
            AaveVaultFactory,
            vaultGovernance,
            vaultGovernanceFactory,
            protocolGovernance,
            tokens,
            nft,
        } = await deployAaveVaultSystem({
            protocolGovernanceAdmin: protocolGovernanceAdmin,
            treasury: await treasury.getAddress(),
            tokensCount: 10,
            permissionless: true,
            vaultManagerName: "vault manager",
            vaultManagerSymbol: "Aavevm ¯\\_(ツ)_/¯",
        }));
    });

    describe("constructor", () => {
        it("has correct vaultGovernance address", async () => {
            expect(await AaveVault.vaultGovernance()).to.equal(
                vaultGovernance.address
            );
            console.log(1);
        });

        it("has zero tvl", async () => {
            expect(await AaveVault.tvl()).to.deep.equal([
                BigNumber.from(0),
                BigNumber.from(0),
            ]);
            console.log(2);
        });

        it("has zero earnings", async () => {
            expect(await AaveVault.earnings()).to.deep.equal([
                BigNumber.from(0),
                BigNumber.from(0),
            ]);
            console.log(3);
        });

        it("has correct nft owner", async () => {
            expect(await AaveVaultManager.ownerOf(nft)).to.equals(
                await deployer.getAddress()
            );
            console.log(4);
        });
    });

    describe("push", () => {
        describe("when not approved not owner", () => {
            it("reverts", async () => {
                await expect(
                    AaveVault.connect(stranger).push(
                        [tokens[0].address],
                        [BigNumber.from(1)],
                        false,
                        []
                    )
                ).to.be.revertedWith(Exceptions.APPROVED_OR_OWNER);
            });
            console.log(5);
        });

        describe("when tokens and tokenAmounts lengthes do not match", () => {
            it("reverts", async () => {
                await expect(
                    AaveVault.push(
                        [tokens[0].address],
                        [BigNumber.from(1), BigNumber.from(1)],
                        true,
                        []
                    )
                ).to.be.revertedWith(Exceptions.INCONSISTENT_LENGTH);
            });
            console.log(6);
        });

        describe("when tokens are not sorted", () => {
            it("reverts", async () => {
                await expect(
                    AaveVault.push(
                        [tokens[1].address, tokens[0].address],
                        [BigNumber.from(1), BigNumber.from(1)],
                        true,
                        []
                    )
                ).to.be.revertedWith(Exceptions.SORTED_AND_UNIQUE);
            });
            console.log(7);
        });

        describe("when tokens are not unique", () => {
            it("reverts", async () => {
                await expect(
                    AaveVault.push(
                        [tokens[0].address, tokens[0].address],
                        [BigNumber.from(1), BigNumber.from(1)],
                        true,
                        []
                    )
                ).to.be.revertedWith(Exceptions.SORTED_AND_UNIQUE);
            });
            console.log(8);
        });

        describe("when tokens not sorted nor unique", () => {
            it("reverts", async () => {
                await expect(
                    AaveVault.push(
                        [
                            tokens[1].address,
                            tokens[0].address,
                            tokens[1].address,
                        ],
                        [
                            BigNumber.from(1),
                            BigNumber.from(1),
                            BigNumber.from(1),
                        ],
                        true,
                        []
                    )
                ).to.be.revertedWith(Exceptions.SORTED_AND_UNIQUE);
            });
            console.log(9);
        });

        // FIXME: Should NOT pass when amounts do not match actual balance!
        it("passes when no tokens transferred", async () => {
            const amounts = await AaveVault.callStatic.push(
                [tokens[0].address],
                [BigNumber.from(10 ** 9)],
                true,
                []
            );
            expect(amounts).to.deep.equal([BigNumber.from(10 ** 9)]);
            console.log(10);
        });

        it("passes when tokens transferred", async () => {
            await tokens[1].transfer(
                AaveVault.address,
                BigNumber.from(100 * 10 ** 9)
            );
            const args = [
                [tokens[1].address],
                [BigNumber.from(100 * 10 ** 9)],
                true,
                [],
            ];
            const amounts = await AaveVault.callStatic.push(...args);
            const tx = await AaveVault.push(...args);
            await tx.wait();
            expect(amounts).to.deep.equal([BigNumber.from(100 * 10 ** 9)]);
        });
        console.log(11);
    });

    describe("transferAndPush", () => {
        describe("when not approved nor owner", () => {
            it("reverts", async () => {
                await expect(
                    AaveVault.connect(stranger).transferAndPush(
                        await deployer.getAddress(),
                        [tokens[0].address],
                        [BigNumber.from(1)],
                        false,
                        []
                    )
                ).to.be.revertedWith(Exceptions.APPROVED_OR_OWNER);
            });
            console.log(12);
        });

        describe("when tokens and tokenAmounts lengthes do not match", () => {
            it("reverts", async () => {
                await expect(
                    AaveVault.transferAndPush(
                        await deployer.getAddress(),
                        [tokens[0].address],
                        [BigNumber.from(1), BigNumber.from(1)],
                        true,
                        []
                    )
                ).to.be.revertedWith(Exceptions.INCONSISTENT_LENGTH);
            });
            console.log(13);
        });

        describe("when tokens are not sorted", () => {
            it("reverts", async () => {
                await expect(
                    AaveVault.transferAndPush(
                        await deployer.getAddress(),
                        [tokens[1].address, tokens[0].address],
                        [BigNumber.from(1), BigNumber.from(1)],
                        true,
                        []
                    )
                ).to.be.revertedWith(Exceptions.SORTED_AND_UNIQUE);
            });
            console.log(14);
        });

        describe("when tokens are not unique", () => {
            it("reverts", async () => {
                await expect(
                    AaveVault.transferAndPush(
                        await deployer.getAddress(),
                        [tokens[0].address, tokens[0].address],
                        [BigNumber.from(1), BigNumber.from(1)],
                        true,
                        []
                    )
                ).to.be.revertedWith(Exceptions.SORTED_AND_UNIQUE);
            });
            console.log(15);
        });

        describe("when tokens are not sorted nor unique", async () => {
            it("reverts", async () => {
                await expect(
                    AaveVault.transferAndPush(
                        await deployer.getAddress(),
                        [
                            tokens[1].address,
                            tokens[0].address,
                            tokens[1].address,
                        ],
                        [
                            BigNumber.from(1),
                            BigNumber.from(1),
                            BigNumber.from(1),
                        ],
                        true,
                        []
                    )
                ).to.be.revertedWith(Exceptions.SORTED_AND_UNIQUE);
            });
            console.log(16);
        });

        it("passes", async () => {
            expect(
                await AaveVault.callStatic.transferAndPush(
                    await deployer.getAddress(),
                    [tokens[0].address],
                    [BigNumber.from(10 ** 9)],
                    true,
                    []
                )
            ).to.deep.equal([BigNumber.from(10 ** 9)]);
            console.log(17);
        });

        describe("when not enough balance", () => {
            it("reverts", async () => {
                await tokens[0].transfer(
                    await user.getAddress(),
                    BigNumber.from(10 ** 3)
                );
                await tokens[0]
                    .connect(user)
                    .approve(AaveVault.address, BigNumber.from(10 ** 3));
                await expect(
                    AaveVault.transferAndPush(
                        await user.getAddress(),
                        [tokens[0].address],
                        [BigNumber.from(10 ** 9)],
                        true,
                        []
                    )
                ).to.be.revertedWith(Exceptions.ERC20_INSUFFICIENT_BALANCE);
            });
            console.log(18);
        });
    });

    describe("tvl", () => {
        before(async () => {
            for (let i: number = 0; i < tokens.length; ++i) {
                await tokens[i].connect(deployer).approve(
                    AaveVault.address,
                    BigNumber.from(10 ** 9)
                        .mul(BigNumber.from(10 ** 9))
                        .mul(BigNumber.from(10 ** 9))
                );
            }
        });
        console.log(19);
        it("passes", async () => {
            await AaveVault.transferAndPush(
                await deployer.getAddress(),
                [tokens[0].address],
                [BigNumber.from(10 ** 9)],
                false,
                []
            );

            expect(await AaveVault.tvl()).to.deep.equal([
                BigNumber.from(10 ** 9),
                BigNumber.from(0),
            ]);
        });
        console.log(20);
    });

    describe("claimRewards", () => {
        // TODO: test claimRewards
    });

    describe("collectEarnings", () => {
        describe("when called by stranger", async () => {
            it("when called by stranger", async () => {
                await expect(
                    AaveVault.connect(stranger).collectEarnings(
                        AaveVault.address,
                        []
                    )
                ).to.be.revertedWith(Exceptions.APPROVED_OR_OWNER);
            });
            console.log(21);
        });

        describe("when destination is not a contract address", () => {
            it("reverts", async () => {
                await expect(
                    AaveVault.collectEarnings(await deployer.getAddress(), [])
                ).to.be.revertedWith(Exceptions.CONTRACT_REQUIRED);
            });
            console.log(22);
        });

        // TODO: test collectEarnings
    });
});
=======
//     before(async () => {
//         [deployer, stranger, treasury, protocolGovernanceAdmin] =
//             await ethers.getSigners();
//         ({
//             AaveVault,
//             AaveVaultManager,
//             AaveVaultFactory,
//             vaultGovernance,
//             vaultGovernanceFactory,
//             protocolGovernance,
//             tokens,
//             nft,
//         } = await deployAaveVaultSystem({
//             protocolGovernanceAdmin: protocolGovernanceAdmin,
//             treasury: await treasury.getAddress(),
//             tokensCount: 10,
//             permissionless: true,
//             vaultManagerName: "vault manager",
//             vaultManagerSymbol: "Aavevm ¯\\_(ツ)_/¯",
//         }));
//     });
// });
>>>>>>> dc439868
<|MERGE_RESOLUTION|>--- conflicted
+++ resolved
@@ -1,393 +1,40 @@
-// import { expect } from "chai";
-// import { ethers, network } from "hardhat";
-// import { ContractFactory, Contract, Signer } from "ethers";
-// import Exceptions from "./library/Exceptions";
-// import { BigNumber } from "@ethersproject/bignumber";
-// import {
-//     AaveVaultFactory,
-//     AaveVault,
-//     AaveVaultManager,
-//     ERC20,
-// } from "./library/Types";
-// import { deployAaveVaultSystem } from "./library/Deployments";
-// import {
-//     ProtocolGovernance,
-//     VaultGovernance,
-//     VaultGovernanceFactory,
-// } from "./library/Types";
-
-<<<<<<< HEAD
-describe("AaveVaultFactory", function () {
-    this.timeout(100 * 1000);
-
-    let deployer: Signer;
-    let stranger: Signer;
-    let treasury: Signer;
-    let user: Signer;
-    let protocolGovernanceAdmin: Signer;
-=======
+// // import { expect } from "chai";
+// // import { ethers, network } from "hardhat";
+// // import { ContractFactory, Contract, Signer } from "ethers";
+// // import Exceptions from "./library/Exceptions";
+// // import { BigNumber } from "@ethersproject/bignumber";
+// // import {
+// //     AaveVaultFactory,
+// //     AaveVault,
+// //     AaveVaultManager,
+// //     ERC20,
+// // } from "./library/Types";
+// // import { deployAaveVaultSystem } from "./library/Deployments";
+// // import {
+// //     ProtocolGovernance,
+// //     VaultGovernance,
+// //     VaultGovernanceFactory,
+// // } from "./library/Types";
+
 // describe("AaveVaultFactory", function () {
 //     this.timeout(100 * 1000);
+
 //     let deployer: Signer;
 //     let stranger: Signer;
 //     let treasury: Signer;
+//     let user: Signer;
 //     let protocolGovernanceAdmin: Signer;
->>>>>>> dc439868
-
-//     let protocolGovernance: ProtocolGovernance;
-//     let tokens: ERC20[];
-//     let AaveVault: AaveVault;
-//     let AaveVaultManager: AaveVaultManager;
-//     let AaveVaultFactory: AaveVaultFactory;
-
-//     let nft: number;
-//     let vaultGovernance: VaultGovernance;
-//     let vaultGovernanceFactory: VaultGovernanceFactory;
-
-<<<<<<< HEAD
-    before(async () => {
-        [deployer, stranger, treasury, protocolGovernanceAdmin] =
-            await ethers.getSigners();
-        ({
-            AaveVault,
-            AaveVaultManager,
-            AaveVaultFactory,
-            vaultGovernance,
-            vaultGovernanceFactory,
-            protocolGovernance,
-            tokens,
-            nft,
-        } = await deployAaveVaultSystem({
-            protocolGovernanceAdmin: protocolGovernanceAdmin,
-            treasury: await treasury.getAddress(),
-            tokensCount: 10,
-            permissionless: true,
-            vaultManagerName: "vault manager",
-            vaultManagerSymbol: "Aavevm ¯\\_(ツ)_/¯",
-        }));
-    });
-
-    describe("constructor", () => {
-        it("has correct vaultGovernance address", async () => {
-            expect(await AaveVault.vaultGovernance()).to.equal(
-                vaultGovernance.address
-            );
-            console.log(1);
-        });
-
-        it("has zero tvl", async () => {
-            expect(await AaveVault.tvl()).to.deep.equal([
-                BigNumber.from(0),
-                BigNumber.from(0),
-            ]);
-            console.log(2);
-        });
-
-        it("has zero earnings", async () => {
-            expect(await AaveVault.earnings()).to.deep.equal([
-                BigNumber.from(0),
-                BigNumber.from(0),
-            ]);
-            console.log(3);
-        });
-
-        it("has correct nft owner", async () => {
-            expect(await AaveVaultManager.ownerOf(nft)).to.equals(
-                await deployer.getAddress()
-            );
-            console.log(4);
-        });
-    });
-
-    describe("push", () => {
-        describe("when not approved not owner", () => {
-            it("reverts", async () => {
-                await expect(
-                    AaveVault.connect(stranger).push(
-                        [tokens[0].address],
-                        [BigNumber.from(1)],
-                        false,
-                        []
-                    )
-                ).to.be.revertedWith(Exceptions.APPROVED_OR_OWNER);
-            });
-            console.log(5);
-        });
-
-        describe("when tokens and tokenAmounts lengthes do not match", () => {
-            it("reverts", async () => {
-                await expect(
-                    AaveVault.push(
-                        [tokens[0].address],
-                        [BigNumber.from(1), BigNumber.from(1)],
-                        true,
-                        []
-                    )
-                ).to.be.revertedWith(Exceptions.INCONSISTENT_LENGTH);
-            });
-            console.log(6);
-        });
-
-        describe("when tokens are not sorted", () => {
-            it("reverts", async () => {
-                await expect(
-                    AaveVault.push(
-                        [tokens[1].address, tokens[0].address],
-                        [BigNumber.from(1), BigNumber.from(1)],
-                        true,
-                        []
-                    )
-                ).to.be.revertedWith(Exceptions.SORTED_AND_UNIQUE);
-            });
-            console.log(7);
-        });
-
-        describe("when tokens are not unique", () => {
-            it("reverts", async () => {
-                await expect(
-                    AaveVault.push(
-                        [tokens[0].address, tokens[0].address],
-                        [BigNumber.from(1), BigNumber.from(1)],
-                        true,
-                        []
-                    )
-                ).to.be.revertedWith(Exceptions.SORTED_AND_UNIQUE);
-            });
-            console.log(8);
-        });
-
-        describe("when tokens not sorted nor unique", () => {
-            it("reverts", async () => {
-                await expect(
-                    AaveVault.push(
-                        [
-                            tokens[1].address,
-                            tokens[0].address,
-                            tokens[1].address,
-                        ],
-                        [
-                            BigNumber.from(1),
-                            BigNumber.from(1),
-                            BigNumber.from(1),
-                        ],
-                        true,
-                        []
-                    )
-                ).to.be.revertedWith(Exceptions.SORTED_AND_UNIQUE);
-            });
-            console.log(9);
-        });
-
-        // FIXME: Should NOT pass when amounts do not match actual balance!
-        it("passes when no tokens transferred", async () => {
-            const amounts = await AaveVault.callStatic.push(
-                [tokens[0].address],
-                [BigNumber.from(10 ** 9)],
-                true,
-                []
-            );
-            expect(amounts).to.deep.equal([BigNumber.from(10 ** 9)]);
-            console.log(10);
-        });
-
-        it("passes when tokens transferred", async () => {
-            await tokens[1].transfer(
-                AaveVault.address,
-                BigNumber.from(100 * 10 ** 9)
-            );
-            const args = [
-                [tokens[1].address],
-                [BigNumber.from(100 * 10 ** 9)],
-                true,
-                [],
-            ];
-            const amounts = await AaveVault.callStatic.push(...args);
-            const tx = await AaveVault.push(...args);
-            await tx.wait();
-            expect(amounts).to.deep.equal([BigNumber.from(100 * 10 ** 9)]);
-        });
-        console.log(11);
-    });
-
-    describe("transferAndPush", () => {
-        describe("when not approved nor owner", () => {
-            it("reverts", async () => {
-                await expect(
-                    AaveVault.connect(stranger).transferAndPush(
-                        await deployer.getAddress(),
-                        [tokens[0].address],
-                        [BigNumber.from(1)],
-                        false,
-                        []
-                    )
-                ).to.be.revertedWith(Exceptions.APPROVED_OR_OWNER);
-            });
-            console.log(12);
-        });
-
-        describe("when tokens and tokenAmounts lengthes do not match", () => {
-            it("reverts", async () => {
-                await expect(
-                    AaveVault.transferAndPush(
-                        await deployer.getAddress(),
-                        [tokens[0].address],
-                        [BigNumber.from(1), BigNumber.from(1)],
-                        true,
-                        []
-                    )
-                ).to.be.revertedWith(Exceptions.INCONSISTENT_LENGTH);
-            });
-            console.log(13);
-        });
-
-        describe("when tokens are not sorted", () => {
-            it("reverts", async () => {
-                await expect(
-                    AaveVault.transferAndPush(
-                        await deployer.getAddress(),
-                        [tokens[1].address, tokens[0].address],
-                        [BigNumber.from(1), BigNumber.from(1)],
-                        true,
-                        []
-                    )
-                ).to.be.revertedWith(Exceptions.SORTED_AND_UNIQUE);
-            });
-            console.log(14);
-        });
-
-        describe("when tokens are not unique", () => {
-            it("reverts", async () => {
-                await expect(
-                    AaveVault.transferAndPush(
-                        await deployer.getAddress(),
-                        [tokens[0].address, tokens[0].address],
-                        [BigNumber.from(1), BigNumber.from(1)],
-                        true,
-                        []
-                    )
-                ).to.be.revertedWith(Exceptions.SORTED_AND_UNIQUE);
-            });
-            console.log(15);
-        });
-
-        describe("when tokens are not sorted nor unique", async () => {
-            it("reverts", async () => {
-                await expect(
-                    AaveVault.transferAndPush(
-                        await deployer.getAddress(),
-                        [
-                            tokens[1].address,
-                            tokens[0].address,
-                            tokens[1].address,
-                        ],
-                        [
-                            BigNumber.from(1),
-                            BigNumber.from(1),
-                            BigNumber.from(1),
-                        ],
-                        true,
-                        []
-                    )
-                ).to.be.revertedWith(Exceptions.SORTED_AND_UNIQUE);
-            });
-            console.log(16);
-        });
-
-        it("passes", async () => {
-            expect(
-                await AaveVault.callStatic.transferAndPush(
-                    await deployer.getAddress(),
-                    [tokens[0].address],
-                    [BigNumber.from(10 ** 9)],
-                    true,
-                    []
-                )
-            ).to.deep.equal([BigNumber.from(10 ** 9)]);
-            console.log(17);
-        });
-
-        describe("when not enough balance", () => {
-            it("reverts", async () => {
-                await tokens[0].transfer(
-                    await user.getAddress(),
-                    BigNumber.from(10 ** 3)
-                );
-                await tokens[0]
-                    .connect(user)
-                    .approve(AaveVault.address, BigNumber.from(10 ** 3));
-                await expect(
-                    AaveVault.transferAndPush(
-                        await user.getAddress(),
-                        [tokens[0].address],
-                        [BigNumber.from(10 ** 9)],
-                        true,
-                        []
-                    )
-                ).to.be.revertedWith(Exceptions.ERC20_INSUFFICIENT_BALANCE);
-            });
-            console.log(18);
-        });
-    });
-
-    describe("tvl", () => {
-        before(async () => {
-            for (let i: number = 0; i < tokens.length; ++i) {
-                await tokens[i].connect(deployer).approve(
-                    AaveVault.address,
-                    BigNumber.from(10 ** 9)
-                        .mul(BigNumber.from(10 ** 9))
-                        .mul(BigNumber.from(10 ** 9))
-                );
-            }
-        });
-        console.log(19);
-        it("passes", async () => {
-            await AaveVault.transferAndPush(
-                await deployer.getAddress(),
-                [tokens[0].address],
-                [BigNumber.from(10 ** 9)],
-                false,
-                []
-            );
-
-            expect(await AaveVault.tvl()).to.deep.equal([
-                BigNumber.from(10 ** 9),
-                BigNumber.from(0),
-            ]);
-        });
-        console.log(20);
-    });
-
-    describe("claimRewards", () => {
-        // TODO: test claimRewards
-    });
-
-    describe("collectEarnings", () => {
-        describe("when called by stranger", async () => {
-            it("when called by stranger", async () => {
-                await expect(
-                    AaveVault.connect(stranger).collectEarnings(
-                        AaveVault.address,
-                        []
-                    )
-                ).to.be.revertedWith(Exceptions.APPROVED_OR_OWNER);
-            });
-            console.log(21);
-        });
-
-        describe("when destination is not a contract address", () => {
-            it("reverts", async () => {
-                await expect(
-                    AaveVault.collectEarnings(await deployer.getAddress(), [])
-                ).to.be.revertedWith(Exceptions.CONTRACT_REQUIRED);
-            });
-            console.log(22);
-        });
-
-        // TODO: test collectEarnings
-    });
-});
-=======
+
+// //     let protocolGovernance: ProtocolGovernance;
+// //     let tokens: ERC20[];
+// //     let AaveVault: AaveVault;
+// //     let AaveVaultManager: AaveVaultManager;
+// //     let AaveVaultFactory: AaveVaultFactory;
+
+// //     let nft: number;
+// //     let vaultGovernance: VaultGovernance;
+// //     let vaultGovernanceFactory: VaultGovernanceFactory;
+
 //     before(async () => {
 //         [deployer, stranger, treasury, protocolGovernanceAdmin] =
 //             await ethers.getSigners();
@@ -409,5 +56,324 @@
 //             vaultManagerSymbol: "Aavevm ¯\\_(ツ)_/¯",
 //         }));
 //     });
-// });
->>>>>>> dc439868
+
+//     describe("constructor", () => {
+//         it("has correct vaultGovernance address", async () => {
+//             expect(await AaveVault.vaultGovernance()).to.equal(
+//                 vaultGovernance.address
+//             );
+//             console.log(1);
+//         });
+
+//         it("has zero tvl", async () => {
+//             expect(await AaveVault.tvl()).to.deep.equal([
+//                 BigNumber.from(0),
+//                 BigNumber.from(0),
+//             ]);
+//             console.log(2);
+//         });
+
+//         it("has zero earnings", async () => {
+//             expect(await AaveVault.earnings()).to.deep.equal([
+//                 BigNumber.from(0),
+//                 BigNumber.from(0),
+//             ]);
+//             console.log(3);
+//         });
+
+//         it("has correct nft owner", async () => {
+//             expect(await AaveVaultManager.ownerOf(nft)).to.equals(
+//                 await deployer.getAddress()
+//             );
+//             console.log(4);
+//         });
+//     });
+
+//     describe("push", () => {
+//         describe("when not approved not owner", () => {
+//             it("reverts", async () => {
+//                 await expect(
+//                     AaveVault.connect(stranger).push(
+//                         [tokens[0].address],
+//                         [BigNumber.from(1)],
+//                         false,
+//                         []
+//                     )
+//                 ).to.be.revertedWith(Exceptions.APPROVED_OR_OWNER);
+//             });
+//             console.log(5);
+//         });
+
+//         describe("when tokens and tokenAmounts lengthes do not match", () => {
+//             it("reverts", async () => {
+//                 await expect(
+//                     AaveVault.push(
+//                         [tokens[0].address],
+//                         [BigNumber.from(1), BigNumber.from(1)],
+//                         true,
+//                         []
+//                     )
+//                 ).to.be.revertedWith(Exceptions.INCONSISTENT_LENGTH);
+//             });
+//             console.log(6);
+//         });
+
+//         describe("when tokens are not sorted", () => {
+//             it("reverts", async () => {
+//                 await expect(
+//                     AaveVault.push(
+//                         [tokens[1].address, tokens[0].address],
+//                         [BigNumber.from(1), BigNumber.from(1)],
+//                         true,
+//                         []
+//                     )
+//                 ).to.be.revertedWith(Exceptions.SORTED_AND_UNIQUE);
+//             });
+//             console.log(7);
+//         });
+
+//         describe("when tokens are not unique", () => {
+//             it("reverts", async () => {
+//                 await expect(
+//                     AaveVault.push(
+//                         [tokens[0].address, tokens[0].address],
+//                         [BigNumber.from(1), BigNumber.from(1)],
+//                         true,
+//                         []
+//                     )
+//                 ).to.be.revertedWith(Exceptions.SORTED_AND_UNIQUE);
+//             });
+//             console.log(8);
+//         });
+
+//         describe("when tokens not sorted nor unique", () => {
+//             it("reverts", async () => {
+//                 await expect(
+//                     AaveVault.push(
+//                         [
+//                             tokens[1].address,
+//                             tokens[0].address,
+//                             tokens[1].address,
+//                         ],
+//                         [
+//                             BigNumber.from(1),
+//                             BigNumber.from(1),
+//                             BigNumber.from(1),
+//                         ],
+//                         true,
+//                         []
+//                     )
+//                 ).to.be.revertedWith(Exceptions.SORTED_AND_UNIQUE);
+//             });
+//             console.log(9);
+//         });
+
+//         // FIXME: Should NOT pass when amounts do not match actual balance!
+//         it("passes when no tokens transferred", async () => {
+//             const amounts = await AaveVault.callStatic.push(
+//                 [tokens[0].address],
+//                 [BigNumber.from(10 ** 9)],
+//                 true,
+//                 []
+//             );
+//             expect(amounts).to.deep.equal([BigNumber.from(10 ** 9)]);
+//             console.log(10);
+//         });
+
+//         it("passes when tokens transferred", async () => {
+//             await tokens[1].transfer(
+//                 AaveVault.address,
+//                 BigNumber.from(100 * 10 ** 9)
+//             );
+//             const args = [
+//                 [tokens[1].address],
+//                 [BigNumber.from(100 * 10 ** 9)],
+//                 true,
+//                 [],
+//             ];
+//             const amounts = await AaveVault.callStatic.push(...args);
+//             const tx = await AaveVault.push(...args);
+//             await tx.wait();
+//             expect(amounts).to.deep.equal([BigNumber.from(100 * 10 ** 9)]);
+//         });
+//         console.log(11);
+//     });
+
+//     describe("transferAndPush", () => {
+//         describe("when not approved nor owner", () => {
+//             it("reverts", async () => {
+//                 await expect(
+//                     AaveVault.connect(stranger).transferAndPush(
+//                         await deployer.getAddress(),
+//                         [tokens[0].address],
+//                         [BigNumber.from(1)],
+//                         false,
+//                         []
+//                     )
+//                 ).to.be.revertedWith(Exceptions.APPROVED_OR_OWNER);
+//             });
+//             console.log(12);
+//         });
+
+//         describe("when tokens and tokenAmounts lengthes do not match", () => {
+//             it("reverts", async () => {
+//                 await expect(
+//                     AaveVault.transferAndPush(
+//                         await deployer.getAddress(),
+//                         [tokens[0].address],
+//                         [BigNumber.from(1), BigNumber.from(1)],
+//                         true,
+//                         []
+//                     )
+//                 ).to.be.revertedWith(Exceptions.INCONSISTENT_LENGTH);
+//             });
+//             console.log(13);
+//         });
+
+//         describe("when tokens are not sorted", () => {
+//             it("reverts", async () => {
+//                 await expect(
+//                     AaveVault.transferAndPush(
+//                         await deployer.getAddress(),
+//                         [tokens[1].address, tokens[0].address],
+//                         [BigNumber.from(1), BigNumber.from(1)],
+//                         true,
+//                         []
+//                     )
+//                 ).to.be.revertedWith(Exceptions.SORTED_AND_UNIQUE);
+//             });
+//             console.log(14);
+//         });
+
+//         describe("when tokens are not unique", () => {
+//             it("reverts", async () => {
+//                 await expect(
+//                     AaveVault.transferAndPush(
+//                         await deployer.getAddress(),
+//                         [tokens[0].address, tokens[0].address],
+//                         [BigNumber.from(1), BigNumber.from(1)],
+//                         true,
+//                         []
+//                     )
+//                 ).to.be.revertedWith(Exceptions.SORTED_AND_UNIQUE);
+//             });
+//             console.log(15);
+//         });
+
+//         describe("when tokens are not sorted nor unique", async () => {
+//             it("reverts", async () => {
+//                 await expect(
+//                     AaveVault.transferAndPush(
+//                         await deployer.getAddress(),
+//                         [
+//                             tokens[1].address,
+//                             tokens[0].address,
+//                             tokens[1].address,
+//                         ],
+//                         [
+//                             BigNumber.from(1),
+//                             BigNumber.from(1),
+//                             BigNumber.from(1),
+//                         ],
+//                         true,
+//                         []
+//                     )
+//                 ).to.be.revertedWith(Exceptions.SORTED_AND_UNIQUE);
+//             });
+//             console.log(16);
+//         });
+
+//         it("passes", async () => {
+//             expect(
+//                 await AaveVault.callStatic.transferAndPush(
+//                     await deployer.getAddress(),
+//                     [tokens[0].address],
+//                     [BigNumber.from(10 ** 9)],
+//                     true,
+//                     []
+//                 )
+//             ).to.deep.equal([BigNumber.from(10 ** 9)]);
+//             console.log(17);
+//         });
+
+//         describe("when not enough balance", () => {
+//             it("reverts", async () => {
+//                 await tokens[0].transfer(
+//                     await user.getAddress(),
+//                     BigNumber.from(10 ** 3)
+//                 );
+//                 await tokens[0]
+//                     .connect(user)
+//                     .approve(AaveVault.address, BigNumber.from(10 ** 3));
+//                 await expect(
+//                     AaveVault.transferAndPush(
+//                         await user.getAddress(),
+//                         [tokens[0].address],
+//                         [BigNumber.from(10 ** 9)],
+//                         true,
+//                         []
+//                     )
+//                 ).to.be.revertedWith(Exceptions.ERC20_INSUFFICIENT_BALANCE);
+//             });
+//             console.log(18);
+//         });
+//     });
+
+//     describe("tvl", () => {
+//         before(async () => {
+//             for (let i: number = 0; i < tokens.length; ++i) {
+//                 await tokens[i].connect(deployer).approve(
+//                     AaveVault.address,
+//                     BigNumber.from(10 ** 9)
+//                         .mul(BigNumber.from(10 ** 9))
+//                         .mul(BigNumber.from(10 ** 9))
+//                 );
+//             }
+//         });
+//         console.log(19);
+//         it("passes", async () => {
+//             await AaveVault.transferAndPush(
+//                 await deployer.getAddress(),
+//                 [tokens[0].address],
+//                 [BigNumber.from(10 ** 9)],
+//                 false,
+//                 []
+//             );
+
+//             expect(await AaveVault.tvl()).to.deep.equal([
+//                 BigNumber.from(10 ** 9),
+//                 BigNumber.from(0),
+//             ]);
+//         });
+//         console.log(20);
+//     });
+
+//     describe("claimRewards", () => {
+//         // TODO: test claimRewards
+//     });
+
+//     describe("collectEarnings", () => {
+//         describe("when called by stranger", async () => {
+//             it("when called by stranger", async () => {
+//                 await expect(
+//                     AaveVault.connect(stranger).collectEarnings(
+//                         AaveVault.address,
+//                         []
+//                     )
+//                 ).to.be.revertedWith(Exceptions.APPROVED_OR_OWNER);
+//             });
+//             console.log(21);
+//         });
+
+//         describe("when destination is not a contract address", () => {
+//             it("reverts", async () => {
+//                 await expect(
+//                     AaveVault.collectEarnings(await deployer.getAddress(), [])
+//                 ).to.be.revertedWith(Exceptions.CONTRACT_REQUIRED);
+//             });
+//             console.log(22);
+//         });
+
+//         // TODO: test collectEarnings
+//     });
+// });