--- conflicted
+++ resolved
@@ -1,16 +1,10 @@
-<<<<<<< HEAD
 // SPDX-License-Identifier: MIT
-=======
-// SPDX-License-Identifier: BSL-1.1
->>>>>>> e25678b4
 pragma solidity ^0.8.0;
 
 interface IContractMeta {
     function contractName() external view returns (string memory);
-
     function contractNameBytes() external view returns (bytes32);
 
     function contractVersion() external view returns (string memory);
-
     function contractVersionBytes() external view returns (bytes32);
 }