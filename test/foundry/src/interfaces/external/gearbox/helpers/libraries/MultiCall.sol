<<<<<<< HEAD
// SPDX-License-Identifier: MIT
=======
// SPDX-License-Identifier: BUSL-1.1
>>>>>>> e25678b4
pragma solidity ^0.8.0;

struct MultiCall {
    address target;
    bytes callData;
}

library MultiCallOps {
    function copyMulticall(MultiCall memory call) internal pure returns (MultiCall memory) {
        return MultiCall({target: call.target, callData: call.callData});
    }

    function trim(MultiCall[] memory calls) internal pure returns (MultiCall[] memory trimmed) {
        uint256 len = calls.length;

        if (len == 0) return calls;

        uint256 foundLen;
        while (calls[foundLen].target != address(0)) {
            unchecked {
                ++foundLen;
                if (foundLen == len) return calls;
            }
        }

        if (foundLen > 0) return copy(calls, foundLen);
    }

    function copy(MultiCall[] memory calls, uint256 len) internal pure returns (MultiCall[] memory res) {
        res = new MultiCall[](len);
        for (uint256 i; i < len; ) {
            res[i] = copyMulticall(calls[i]);
            unchecked {
                ++i;
            }
        }
    }

    function clone(MultiCall[] memory calls) internal pure returns (MultiCall[] memory res) {
        return copy(calls, calls.length);
    }

    function append(MultiCall[] memory calls, MultiCall memory newCall) internal pure returns (MultiCall[] memory res) {
        uint256 len = calls.length;
        res = new MultiCall[](len + 1);
        for (uint256 i; i < len; ) {
            res[i] = copyMulticall(calls[i]);
            unchecked {
                ++i;
            }
        }
        res[len] = copyMulticall(newCall);
    }

    function prepend(MultiCall[] memory calls, MultiCall memory newCall)
        internal
        pure
        returns (MultiCall[] memory res)
    {
        uint256 len = calls.length;
        res = new MultiCall[](len + 1);
        res[0] = copyMulticall(newCall);

        for (uint256 i = 1; i < len + 1; ) {
            res[i] = copyMulticall(calls[i]);
            unchecked {
                ++i;
            }
        }
    }

    function concat(MultiCall[] memory calls1, MultiCall[] memory calls2)
        internal
        pure
        returns (MultiCall[] memory res)
    {
        uint256 len1 = calls1.length;
        uint256 lenTotal = len1 + calls2.length;

        if (lenTotal == calls1.length) return clone(calls1);
        if (lenTotal == calls2.length) return clone(calls2);

        res = new MultiCall[](lenTotal);

        for (uint256 i; i < lenTotal; ) {
            res[i] = (i < len1) ? copyMulticall(calls1[i]) : copyMulticall(calls2[i - len1]);
            unchecked {
                ++i;
            }
        }
    }
}<|MERGE_RESOLUTION|>--- conflicted
+++ resolved
@@ -1,8 +1,4 @@
-<<<<<<< HEAD
 // SPDX-License-Identifier: MIT
-=======
-// SPDX-License-Identifier: BUSL-1.1
->>>>>>> e25678b4
 pragma solidity ^0.8.0;
 
 struct MultiCall {
@@ -11,11 +7,19 @@
 }
 
 library MultiCallOps {
-    function copyMulticall(MultiCall memory call) internal pure returns (MultiCall memory) {
-        return MultiCall({target: call.target, callData: call.callData});
+    function copyMulticall(MultiCall memory call)
+        internal
+        pure
+        returns (MultiCall memory)
+    {
+        return MultiCall({ target: call.target, callData: call.callData });
     }
 
-    function trim(MultiCall[] memory calls) internal pure returns (MultiCall[] memory trimmed) {
+    function trim(MultiCall[] memory calls)
+        internal
+        pure
+        returns (MultiCall[] memory trimmed)
+    {
         uint256 len = calls.length;
 
         if (len == 0) return calls;
@@ -31,7 +35,11 @@
         if (foundLen > 0) return copy(calls, foundLen);
     }
 
-    function copy(MultiCall[] memory calls, uint256 len) internal pure returns (MultiCall[] memory res) {
+    function copy(MultiCall[] memory calls, uint256 len)
+        internal
+        pure
+        returns (MultiCall[] memory res)
+    {
         res = new MultiCall[](len);
         for (uint256 i; i < len; ) {
             res[i] = copyMulticall(calls[i]);
@@ -41,11 +49,19 @@
         }
     }
 
-    function clone(MultiCall[] memory calls) internal pure returns (MultiCall[] memory res) {
+    function clone(MultiCall[] memory calls)
+        internal
+        pure
+        returns (MultiCall[] memory res)
+    {
         return copy(calls, calls.length);
     }
 
-    function append(MultiCall[] memory calls, MultiCall memory newCall) internal pure returns (MultiCall[] memory res) {
+    function append(MultiCall[] memory calls, MultiCall memory newCall)
+        internal
+        pure
+        returns (MultiCall[] memory res)
+    {
         uint256 len = calls.length;
         res = new MultiCall[](len + 1);
         for (uint256 i; i < len; ) {
@@ -88,7 +104,9 @@
         res = new MultiCall[](lenTotal);
 
         for (uint256 i; i < lenTotal; ) {
-            res[i] = (i < len1) ? copyMulticall(calls1[i]) : copyMulticall(calls2[i - len1]);
+            res[i] = (i < len1)
+                ? copyMulticall(calls1[i])
+                : copyMulticall(calls2[i - len1]);
             unchecked {
                 ++i;
             }
