<<<<<<< HEAD
// SPDX-License-Identifier: MIT
=======
// SPDX-License-Identifier: GPL-2.0-or-later
>>>>>>> e25678b4
pragma solidity ^0.8.0;
pragma abicoder v2;

interface ISwapRouter {
    struct ExactInputSingleParams {
        address tokenIn;
        address tokenOut;
        uint24 fee;
        address recipient;
        uint256 deadline;
        uint256 amountIn;
        uint256 amountOutMinimum;
        uint160 sqrtPriceLimitX96;
    }

<<<<<<< HEAD
=======
    /// @notice Swaps `amountIn` of one token for as much as possible of another token
    /// @param params The parameters necessary for the swap, encoded as `ExactInputSingleParams` in calldata
    /// @return amountOut The amount of the received token
>>>>>>> e25678b4
    function exactInputSingle(ExactInputSingleParams calldata params) external payable returns (uint256 amountOut);

    struct ExactInputParams {
        bytes path;
        address recipient;
        uint256 deadline;
        uint256 amountIn;
        uint256 amountOutMinimum;
    }

<<<<<<< HEAD
=======
    /// @notice Swaps `amountIn` of one token for as much as possible of another along the specified path
    /// @param params The parameters necessary for the multi-hop swap, encoded as `ExactInputParams` in calldata
    /// @return amountOut The amount of the received token
>>>>>>> e25678b4
    function exactInput(ExactInputParams calldata params) external payable returns (uint256 amountOut);

    struct ExactOutputSingleParams {
        address tokenIn;
        address tokenOut;
        uint24 fee;
        address recipient;
        uint256 deadline;
        uint256 amountOut;
        uint256 amountInMaximum;
        uint160 sqrtPriceLimitX96;
    }

<<<<<<< HEAD
=======
    /// @notice Swaps as little as possible of one token for `amountOut` of another token
    /// @param params The parameters necessary for the swap, encoded as `ExactOutputSingleParams` in calldata
    /// @return amountIn The amount of the input token
>>>>>>> e25678b4
    function exactOutputSingle(ExactOutputSingleParams calldata params) external payable returns (uint256 amountIn);

    struct ExactOutputParams {
        bytes path;
        address recipient;
        uint256 deadline;
        uint256 amountOut;
        uint256 amountInMaximum;
    }

<<<<<<< HEAD
=======
    /// @notice Swaps as little as possible of one token for `amountOut` of another along the specified path (reversed)
    /// @param params The parameters necessary for the multi-hop swap, encoded as `ExactOutputParams` in calldata
    /// @return amountIn The amount of the input token
>>>>>>> e25678b4
    function exactOutput(ExactOutputParams calldata params) external payable returns (uint256 amountIn);
}<|MERGE_RESOLUTION|>--- conflicted
+++ resolved
@@ -1,8 +1,4 @@
-<<<<<<< HEAD
 // SPDX-License-Identifier: MIT
-=======
-// SPDX-License-Identifier: GPL-2.0-or-later
->>>>>>> e25678b4
 pragma solidity ^0.8.0;
 pragma abicoder v2;
 
@@ -18,13 +14,10 @@
         uint160 sqrtPriceLimitX96;
     }
 
-<<<<<<< HEAD
-=======
-    /// @notice Swaps `amountIn` of one token for as much as possible of another token
-    /// @param params The parameters necessary for the swap, encoded as `ExactInputSingleParams` in calldata
-    /// @return amountOut The amount of the received token
->>>>>>> e25678b4
-    function exactInputSingle(ExactInputSingleParams calldata params) external payable returns (uint256 amountOut);
+    function exactInputSingle(ExactInputSingleParams calldata params)
+        external
+        payable
+        returns (uint256 amountOut);
 
     struct ExactInputParams {
         bytes path;
@@ -34,13 +27,10 @@
         uint256 amountOutMinimum;
     }
 
-<<<<<<< HEAD
-=======
-    /// @notice Swaps `amountIn` of one token for as much as possible of another along the specified path
-    /// @param params The parameters necessary for the multi-hop swap, encoded as `ExactInputParams` in calldata
-    /// @return amountOut The amount of the received token
->>>>>>> e25678b4
-    function exactInput(ExactInputParams calldata params) external payable returns (uint256 amountOut);
+    function exactInput(ExactInputParams calldata params)
+        external
+        payable
+        returns (uint256 amountOut);
 
     struct ExactOutputSingleParams {
         address tokenIn;
@@ -53,13 +43,10 @@
         uint160 sqrtPriceLimitX96;
     }
 
-<<<<<<< HEAD
-=======
-    /// @notice Swaps as little as possible of one token for `amountOut` of another token
-    /// @param params The parameters necessary for the swap, encoded as `ExactOutputSingleParams` in calldata
-    /// @return amountIn The amount of the input token
->>>>>>> e25678b4
-    function exactOutputSingle(ExactOutputSingleParams calldata params) external payable returns (uint256 amountIn);
+    function exactOutputSingle(ExactOutputSingleParams calldata params)
+        external
+        payable
+        returns (uint256 amountIn);
 
     struct ExactOutputParams {
         bytes path;
@@ -69,11 +56,8 @@
         uint256 amountInMaximum;
     }
 
-<<<<<<< HEAD
-=======
-    /// @notice Swaps as little as possible of one token for `amountOut` of another along the specified path (reversed)
-    /// @param params The parameters necessary for the multi-hop swap, encoded as `ExactOutputParams` in calldata
-    /// @return amountIn The amount of the input token
->>>>>>> e25678b4
-    function exactOutput(ExactOutputParams calldata params) external payable returns (uint256 amountIn);
+    function exactOutput(ExactOutputParams calldata params)
+        external
+        payable
+        returns (uint256 amountIn);
 }