--- conflicted
+++ resolved
@@ -1,8 +1,4 @@
-<<<<<<< HEAD
 // SPDX-License-Identifier: MIT
-=======
-// SPDX-License-Identifier: UNLICENSED
->>>>>>> e25678b4
 pragma solidity ^0.8.0;
 
 interface ICurvePool {
@@ -60,7 +56,10 @@
 
     function A_precise() external view returns (uint256);
 
-    function calc_withdraw_one_coin(uint256 _burn_amount, int128 i) external view returns (uint256);
+    function calc_withdraw_one_coin(uint256 _burn_amount, int128 i)
+        external
+        view
+        returns (uint256);
 
     function admin_balances(uint256 i) external view returns (uint256);
 
