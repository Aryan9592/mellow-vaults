--- conflicted
+++ resolved
@@ -1,10 +1,6 @@
-<<<<<<< HEAD
 // SPDX-License-Identifier: MIT
-=======
-// SPDX-License-Identifier: UNLICENSED
->>>>>>> e25678b4
 pragma solidity ^0.8.0;
-import {IERC20} from "@openzeppelin/contracts/token/ERC20/IERC20.sol";
+import { IERC20 } from "@openzeppelin/contracts/token/ERC20/IERC20.sol";
 
 interface IBaseRewardPool {
     //
@@ -21,11 +17,15 @@
 
     function withdrawAll(bool claim) external;
 
-    function withdrawAndUnwrap(uint256 amount, bool claim) external returns (bool);
+    function withdrawAndUnwrap(uint256 amount, bool claim)
+        external
+        returns (bool);
 
     function withdrawAllAndUnwrap(bool claim) external;
 
-    function getReward(address _account, bool _claimExtras) external returns (bool);
+    function getReward(address _account, bool _claimExtras)
+        external
+        returns (bool);
 
     function getReward() external returns (bool);
 
@@ -75,7 +75,10 @@
 
     function newRewardRatio() external view returns (uint256);
 
-    function userRewardPerTokenPaid(address account) external view returns (uint256);
+    function userRewardPerTokenPaid(address account)
+        external
+        view
+        returns (uint256);
 
     function rewards(address account) external view returns (uint256);
 
