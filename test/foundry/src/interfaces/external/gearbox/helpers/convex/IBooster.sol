--- conflicted
+++ resolved
@@ -1,8 +1,4 @@
-<<<<<<< HEAD
 // SPDX-License-Identifier: MIT
-=======
-// SPDX-License-Identifier: UNLICENSED
->>>>>>> e25678b4
 pragma solidity ^0.8.0;
 
 interface IBooster {
