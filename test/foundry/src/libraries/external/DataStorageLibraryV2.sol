// SPDX-License-Identifier: GPL-2.0-or-later
pragma solidity ^0.8.0;

<<<<<<< HEAD
import "../../interfaces/external/algebrav2/FullMath.sol";
import "../../interfaces/external/algebrav2/TickMath.sol";
=======
import "./FullMath.sol";
import "./TickMath.sol";
>>>>>>> e25678b4
import "../../interfaces/external/algebrav2/IAlgebraPool.sol";
import "../../interfaces/external/algebrav2/IDataStorageOperator.sol";
import "../../interfaces/external/algebrav2/libraries/LowGasSafeMath.sol";

import "../../interfaces/external/algebrav2/libraries/PoolAddress.sol";

/// @title DataStorage library
/// @notice Provides functions to integrate with pool dataStorage
library DataStorageLibrary {
    /// @notice Fetches time-weighted average tick using Algebra dataStorage
    /// @param pool Address of Algebra pool that we want to getTimepoints
    /// @param period Number of seconds in the past to start calculating time-weighted average
    /// @return timeWeightedAverageTick The time-weighted average tick from (block.timestamp - period) to block.timestamp
    function consult(address pool, uint32 period) internal view returns (int24 timeWeightedAverageTick) {
        require(period != 0, "BP");

        uint32[] memory secondAgos = new uint32[](2);
        secondAgos[0] = period;
        secondAgos[1] = 0;

        IDataStorageOperator dsOperator = IDataStorageOperator(IAlgebraPool(pool).dataStorageOperator());
        (int56[] memory tickCumulatives, ) = dsOperator.getTimepoints(secondAgos);
        int56 tickCumulativesDelta = tickCumulatives[1] - tickCumulatives[0];

        timeWeightedAverageTick = int24(tickCumulativesDelta / int56(uint56(period)));

        // Always round to negative infinity
        if (tickCumulativesDelta < 0 && (tickCumulativesDelta % int56(uint56(period)) != 0)) timeWeightedAverageTick--;
    }

    /// @notice Given a tick and a token amount, calculates the amount of token received in exchange
    /// @param tick Tick value used to calculate the quote
    /// @param baseAmount Amount of token to be converted
    /// @param baseToken Address of an ERC20 token contract used as the baseAmount denomination
    /// @param quoteToken Address of an ERC20 token contract used as the quoteAmount denomination
    /// @return quoteAmount Amount of quoteToken received for baseAmount of baseToken
    function getQuoteAtTick(
        int24 tick,
        uint128 baseAmount,
        address baseToken,
        address quoteToken
    ) internal pure returns (uint256 quoteAmount) {
        uint160 sqrtRatioX96 = TickMath.getSqrtRatioAtTick(tick);

        // Calculate quoteAmount with better precision if it doesn't overflow when multiplied by itself
        if (sqrtRatioX96 <= type(uint128).max) {
            uint256 ratioX192 = uint256(sqrtRatioX96) * sqrtRatioX96;
            quoteAmount = baseToken < quoteToken
                ? FullMath.mulDiv(ratioX192, baseAmount, 1 << 192)
                : FullMath.mulDiv(1 << 192, baseAmount, ratioX192);
        } else {
            uint256 ratioX128 = FullMath.mulDiv(sqrtRatioX96, sqrtRatioX96, 1 << 64);
            quoteAmount = baseToken < quoteToken
                ? FullMath.mulDiv(ratioX128, baseAmount, 1 << 128)
                : FullMath.mulDiv(1 << 128, baseAmount, ratioX128);
        }
    }
}<|MERGE_RESOLUTION|>--- conflicted
+++ resolved
@@ -1,18 +1,13 @@
 // SPDX-License-Identifier: GPL-2.0-or-later
 pragma solidity ^0.8.0;
 
-<<<<<<< HEAD
-import "../../interfaces/external/algebrav2/FullMath.sol";
-import "../../interfaces/external/algebrav2/TickMath.sol";
-=======
-import "./FullMath.sol";
-import "./TickMath.sol";
->>>>>>> e25678b4
-import "../../interfaces/external/algebrav2/IAlgebraPool.sol";
-import "../../interfaces/external/algebrav2/IDataStorageOperator.sol";
-import "../../interfaces/external/algebrav2/libraries/LowGasSafeMath.sol";
+import '../../interfaces/external/algebrav2/FullMath.sol';
+import '../../interfaces/external/algebrav2/TickMath.sol';
+import '../../interfaces/external/algebrav2/IAlgebraPool.sol';
+import '../../interfaces/external/algebrav2/IDataStorageOperator.sol';
+import '../../interfaces/external/algebrav2/libraries/LowGasSafeMath.sol';
 
-import "../../interfaces/external/algebrav2/libraries/PoolAddress.sol";
+import '../../interfaces/external/algebrav2/libraries/PoolAddress.sol';
 
 /// @title DataStorage library
 /// @notice Provides functions to integrate with pool dataStorage
@@ -22,7 +17,7 @@
     /// @param period Number of seconds in the past to start calculating time-weighted average
     /// @return timeWeightedAverageTick The time-weighted average tick from (block.timestamp - period) to block.timestamp
     function consult(address pool, uint32 period) internal view returns (int24 timeWeightedAverageTick) {
-        require(period != 0, "BP");
+        require(period != 0, 'BP');
 
         uint32[] memory secondAgos = new uint32[](2);
         secondAgos[0] = period;
