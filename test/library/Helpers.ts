--- conflicted
+++ resolved
@@ -22,13 +22,8 @@
     UniV3VaultGovernance,
     VaultRegistry,
     ERC20Token as ERC20,
-<<<<<<< HEAD
-    ISwapRouter,
-    ERC20Token,
-=======
     ERC20Token,
     ISwapRouter,
->>>>>>> 182e5ca6
 } from "../types";
 import {
     DelayedProtocolPerVaultParamsStruct as ERC20RootVaultDelayedProtocolPerVaultParamsStruct,
@@ -152,86 +147,6 @@
         params: [address],
     });
 };
-
-export const randomChoice = (choices: Array<any>) => {
-    var index = Math.floor(Math.random() * choices.length);
-    return { item: choices[index], index: index };
-};
-
-export async function uniSwapTokensGivenInput(
-    router: ISwapRouter,
-    tokens: ERC20Token[],
-    fee: number,
-    zeroForOne: boolean,
-    amount: BigNumberish,
-    provider: string
-) {
-    
-    let tokenIndex = zeroForOne ? 1 : 0;
-    let swapParams = {
-        tokenIn: tokens[tokenIndex].address,
-        tokenOut: tokens[1 ^ tokenIndex].address,
-        fee: fee,
-        recipient: provider,
-        deadline: ethers.constants.MaxUint256,
-        amountIn: amount,
-        amountOutMinimum: 0,
-        sqrtPriceLimitX96: 0,
-    };
-    try {
-        await mint(tokens[tokenIndex].address, provider, amount);
-    } catch (e) {}
-
-    let amountOut: BigNumber = BigNumber.from(0);
-    await withSigner(provider, async (signer) => {
-        await tokens[tokenIndex]
-            .connect(signer)
-            .approve(router.address, amount);
-        amountOut = await router
-            .connect(signer)
-            .callStatic.exactInputSingle(swapParams);
-        await router.connect(signer).exactInputSingle(swapParams);
-    });
-    return amountOut;
-}
-
-export async function uniSwapTokensGivenOutput(
-    router: ISwapRouter,
-    tokens: ERC20Token[],
-    fee: number,
-    zeroForOne: boolean,
-    amount: BigNumberish
-) {
-    const MAXIMUM_TO_SPEND = BigNumber.from(10).pow(21);
-    let provider = randomAddress();
-    let tokenIndex = zeroForOne ? 1 : 0;
-    let swapParams = {
-        tokenIn: tokens[tokenIndex].address,
-        tokenOut: tokens[1 ^ tokenIndex].address,
-        fee: fee,
-        recipient: provider,
-        deadline: ethers.constants.MaxUint256,
-        amountOut: amount,
-        amountInMaximum: MAXIMUM_TO_SPEND,
-        sqrtPriceLimitX96: 0,
-    };
-
-    try {
-        await mint(tokens[tokenIndex].address, provider, MAXIMUM_TO_SPEND);
-    } catch (e) {}
-    let amountIn = BigNumber.from(0);
-    await withSigner(provider, async (signer) => {
-        await tokens[tokenIndex]
-            .connect(signer)
-            .approve(router.address, MAXIMUM_TO_SPEND);
-        amountIn = await router
-            .connect(signer)
-            .callStatic.exactOutputSingle(swapParams);
-        await router.connect(signer).exactOutputSingle(swapParams);
-        await tokens[tokenIndex].connect(signer).approve(router.address, 0);
-    });
-    return amountIn;
-}
 
 export const setTokenWhitelist = async (
     protocolGovernance: ProtocolGovernance,
