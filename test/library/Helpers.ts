import { Contract, Signer, PopulatedTransaction } from "ethers";
import { network, ethers, getNamedAccounts, deployments } from "hardhat";
import { BigNumber, BigNumberish } from "@ethersproject/bignumber";
import {
    equals,
    filter,
    fromPairs,
    keys,
    KeyValuePair,
    map,
    pipe,
    prop,
} from "ramda";
import { SignerWithAddress } from "@nomiclabs/hardhat-ethers/dist/src/signers";
import { randomBytes } from "crypto";
import { ProtocolGovernance } from "./Types";
import { Address } from "hardhat-deploy/dist/types";
import { abi as INonfungiblePositionManager } from "@uniswap/v3-periphery/artifacts/contracts/interfaces/INonfungiblePositionManager.sol/INonfungiblePositionManager.json";
import {
    IVault,
    IVaultGovernance,
    UniV3VaultGovernance,
    VaultRegistry,
    ERC20Token as ERC20,
    ERC20Token,
    ISwapRouter,
} from "../types";
import {
    DelayedProtocolPerVaultParamsStruct as ERC20RootVaultDelayedProtocolPerVaultParamsStruct,
    DelayedStrategyParamsStruct as ERC20RootVaultDelayedStrategyParamsStruct,
    StrategyParamsStruct as ERC20RootVaultStrategyParamsStruct,
    ERC20RootVaultGovernance,
} from "../types/ERC20RootVaultGovernance";
import { Arbitrary, Random } from "fast-check";
import { mersenne } from "pure-rand";

const random = new Random(mersenne(Math.floor(Math.random() * 100000)));

export function generateSingleParams<T extends Object>(
    params: Arbitrary<T>
): T {
    return params.generate(random).value;
}

export function generateParams<T extends Object>(
    params: Arbitrary<T>
): { someParams: T; noneParams: T } {
    const someParams: T = params
        .filter((x: T) => !equals(x, zeroify(x)))
        .generate(random).value;
    const noneParams: T = zeroify(someParams);
    return { someParams, noneParams };
}

export const randomAddress = () => {
    const id = randomBytes(32).toString("hex");
    const privateKey = "0x" + id;
    const wallet = new ethers.Wallet(privateKey);
    return wallet.address;
};

export const randomChoice = (choices: Array<any>) => {
    var index = Math.floor(Math.random() * choices.length);
    return { item: choices[index], index: index };
};

export const toObject = (obj: any) =>
    pipe(
        keys,
        filter((x: string) => isNaN(parseInt(x))),
        map((x) => [x, obj[x]] as KeyValuePair<string, any>),
        fromPairs
    )(obj);

export const sleepTo = async (timestamp: BigNumberish) => {
    await network.provider.send("evm_setNextBlockTimestamp", [
        BigNumber.from(timestamp).toNumber(),
    ]);
    await network.provider.send("evm_mine");
};

export const sleep = async (seconds: BigNumberish) => {
    await network.provider.send("evm_increaseTime", [
        BigNumber.from(seconds).toNumber(),
    ]);
    await network.provider.send("evm_mine");
};

export const now = () => {
    return Math.ceil(new Date().getTime() / 1000);
};

export const sortContractsByAddresses = (contracts: Contract[]) => {
    return contracts.sort((a, b) => {
        return compareAddresses(a.address, b.address);
    });
};

export const sortAddresses = (addresses: string[]) => {
    return addresses.sort((a, b) => {
        return compareAddresses(a, b);
    });
};

export const compareAddresses = (a: string, b: string) => {
    return parseInt(
        (BigNumber.from(a).toBigInt() - BigNumber.from(b).toBigInt()).toString()
    );
};

export const sortBigNumbers = (unsorted: BigNumber[]) => {
    return unsorted.sort((a, b) => {
        return a.lt(b) ? -1 : 1;
    });
};

export const encodeToBytes = (
    types: string[],
    objectToEncode: readonly any[]
) => {
    let toBytes = new ethers.utils.AbiCoder();
    return toBytes.encode(types, objectToEncode);
};

export const decodeFromBytes = (types: string[], bytesToDecode: string) => {
    let fromBytes = new ethers.utils.AbiCoder();
    return fromBytes.decode(types, bytesToDecode);
};

export const addSigner = async (
    address: string
): Promise<SignerWithAddress> => {
    await network.provider.request({
        method: "hardhat_impersonateAccount",
        params: [address],
    });
    await network.provider.send("hardhat_setBalance", [
        address,
        "0x1000000000000000000",
    ]);
    return await ethers.getSigner(address);
};

const removeSigner = async (address: string) => {
    await network.provider.request({
        method: "hardhat_stopImpersonatingAccount",
        params: [address],
    });
};

export const setTokenWhitelist = async (
    protocolGovernance: ProtocolGovernance,
    tokens: ERC20[],
    admin: SignerWithAddress | Signer
) => {
    let allowedAddresses = new Array<Address>(tokens.length);
    for (var i = 0; i < tokens.length; ++i) {
        allowedAddresses[i] = tokens[i].address;
    }
    await protocolGovernance
        .connect(admin)
        .setPendingTokenWhitelistAdd(allowedAddresses);
    await sleep(Number(await protocolGovernance.governanceDelay()));
    await protocolGovernance.connect(admin).commitTokenWhitelistAdd();
};

export async function approveERC20(
    token: string,
    spender: string
): Promise<void> {
    const tokenContract = await ethers.getContractAt("IERC20", token);
    await tokenContract.approve(spender, ethers.constants.MaxUint256);
}

export const withSigner = async (
    address: string,
    f: (signer: SignerWithAddress) => Promise<void>
) => {
    const signer = await addSigner(address);
    await f(signer);
    await removeSigner(address);
};

export type VaultParams =
    | { name: "AaveVault" }
    | { name: "YearnVault" }
    | { name: "ERC20Vault" }
    | { name: "UniV3Vault"; fee: BigNumberish }
    | {
          name: "ERC20RootVault";
          tokenName: string;
          tokenSymbol: string;
          strategy: string;
          subvaultNfts: BigNumberish[];
          strategyParams: ERC20RootVaultStrategyParamsStruct;
          delayedStrategyParams: ERC20RootVaultDelayedStrategyParamsStruct;
          delayedProtocolPerVaultParams: ERC20RootVaultDelayedProtocolPerVaultParamsStruct;
      };
export type BaseDeployParams = {
    vaultTokens: string[];
    nftOwner: string;
};

export const deployVault = async (
    params: VaultParams & BaseDeployParams
): Promise<{ nft: number; address: string }> => {
    const governance: IVaultGovernance = await ethers.getContract(
        `${params.name}Governance`
    );
    const coder = ethers.utils.defaultAbiCoder;
    let options: any[];
    switch (params.name) {
        case "UniV3Vault":
            options = [params.fee];
            break;
        case "ERC20RootVault":
            options = [
                params.strategy,
                params.subvaultNfts,
                params.tokenName,
                params.tokenSymbol,
            ];

        default:
            options = [];
            break;
    }
    // @ts-ignore
    await governance.createVault(
        ...[params.vaultTokens, ...options, params.nftOwner]
    );
    const vaultRegistry: VaultRegistry = await ethers.getContract(
        "VaultRegistry"
    );
    const nft = (await vaultRegistry.vaultsCount()).toNumber();
    const address = await vaultRegistry.vaultForNft(nft);
    switch (params.name) {
        case "ERC20RootVault":
            const gov: ERC20RootVaultGovernance = await ethers.getContract(
                "ERC20RootVaultGovernance"
            );
            await gov.setStrategyParams(nft, params.strategyParams);
            await gov.stageDelayedStrategyParams(
                nft,
                params.delayedStrategyParams
            );
            await gov.commitDelayedStrategyParams(nft);
            await gov.stageDelayedProtocolPerVaultParams(
                nft,
                params.delayedProtocolPerVaultParams
            );
            await gov.commitDelayedProtocolPerVaultParams(nft);
            break;
        default:
            break;
    }
    return { nft, address };
};

export type MintableToken = "USDC" | "WETH" | "WBTC";

export const mint = async (
    token: MintableToken | string,
    to: string,
    amount: BigNumberish
) => {
    const { wbtc, weth, usdc } = await getNamedAccounts();
    switch (token.toLowerCase()) {
        case wbtc.toLowerCase():
            token = "WBTC";
            break;
        case weth.toLowerCase():
            token = "WETH";
            break;
        case usdc.toLowerCase():
            token = "USDC";
            break;

        default:
            break;
    }
    switch (token) {
        case "USDC":
            // masterMinter()
            let minter = await ethers.provider.call({
                to: usdc,
                data: `0x35d99f35`,
            });
            minter = `0x${minter.substring(2 + 12 * 2)}`;
            await withSigner(minter, async (s) => {
                // function configureMinter(address minter, uint256 minterAllowedAmount)
                let tx: PopulatedTransaction = {
                    to: usdc,
                    from: minter,
                    data: `0x4e44d956${ethers.utils
                        .hexZeroPad(s.address, 32)
                        .substring(2)}${ethers.utils
                        .hexZeroPad(BigNumber.from(amount).toHexString(), 32)
                        .substring(2)}`,
                    gasLimit: BigNumber.from(10 ** 6),
                };

                let resp = await s.sendTransaction(tx);
                await resp.wait();

                // function mint(address,uint256)
                tx = {
                    to: usdc,
                    from: minter,
                    data: `0x40c10f19${ethers.utils
                        .hexZeroPad(to, 32)
                        .substring(2)}${ethers.utils
                        .hexZeroPad(BigNumber.from(amount).toHexString(), 32)
                        .substring(2)}`,
                    gasLimit: BigNumber.from(10 ** 6),
                };

                resp = await s.sendTransaction(tx);
                await resp.wait();
            });
            break;

        case "WETH":
            const addr = randomAddress();
            await withSigner(addr, async (s) => {
                // deposit()
                const tx: PopulatedTransaction = {
                    to: weth,
                    from: addr,
                    data: `0xd0e30db0`,
                    gasLimit: BigNumber.from(10 ** 6),
                    value: BigNumber.from(amount),
                };
                const resp = await s.sendTransaction(tx);
                await resp.wait();
                const c: ERC20 = await ethers.getContractAt("ERC20Token", weth);
                await c.connect(s).transfer(to, amount);
            });
            break;
        case "WBTC":
            // owner()
            let owner = await ethers.provider.call({
                to: wbtc,
                data: `0x8da5cb5b`,
            });
            owner = `0x${owner.substring(2 + 12 * 2)}`;
            await withSigner(owner, async (s) => {
                // function mint(address,uint256)
                const tx = {
                    to: wbtc,
                    from: owner,
                    data: `0x40c10f19${ethers.utils
                        .hexZeroPad(to, 32)
                        .substring(2)}${ethers.utils
                        .hexZeroPad(BigNumber.from(amount).toHexString(), 32)
                        .substring(2)}`,
                    gasLimit: BigNumber.from(10 ** 6),
                };

                const resp = await s.sendTransaction(tx);
                await resp.wait();
            });
            break;

        default:
            throw `Unknown token: ${token}`;
    }
};

export function zeroify<
    T extends BigNumber | string | number | { [key: string]: any }
>(x: T): T {
    if (x instanceof BigNumber) {
        return BigNumber.from(0) as T;
    }
    if (x instanceof Array) {
        return [] as unknown as T;
    }

    if (typeof x === "string") {
        if (x.startsWith("0x")) {
            return ethers.constants.AddressZero as T;
        }
    }
    if (typeof x === "boolean") {
        return false as unknown as T;
    }
    if (typeof x === "number") {
        return 0 as T;
    }
    if (typeof x === "object") {
        const res: { [key: string]: any } = {};
        for (const key in x) {
            res[key] = zeroify(x[key]);
        }
        return res as T;
    }
    throw `Unknown type for value ${x}`;
}

export const randomNft = () => {
    return Math.round(Math.random() * 1000000 + 100);
};

export async function withFunds(
    from: SignerWithAddress,
    token: string,
    amount: BigNumberish,
    approveTo: string,
    f: () => Promise<any>
) {
    const { weth, usdc, wbtc } = await getNamedAccounts();
    await mint(token, from.address, amount);
    let c: Contract;
    switch (token) {
        case "WETH":
            c = await ethers.getContractAt("ERC20Token", weth);
            break;
        case "USDC":
            c = await ethers.getContractAt("ERC20Token", usdc);
            break;
        case "WBTC":
            c = await ethers.getContractAt("ERC20Token", wbtc);
            break;
        default:
            throw `Unknown token: ${token}`;
    }
    await c.connect(from).approve(approveTo, amount);

    let result: any = await f();

    await c
        .connect(from)
        .transfer(
            ethers.constants.AddressZero,
            await c.balanceOf(from.address)
        );
    await c.connect(from).approve(approveTo, BigNumber.from(0));

    return result;
}

export async function mintUniV3Position_USDC_WETH(options: {
    tickLower: BigNumberish;
    tickUpper: BigNumberish;
    usdcAmount: BigNumberish;
    wethAmount: BigNumberish;
    fee: 500 | 3000 | 10000;
}): Promise<any> {
    const { weth, usdc, deployer, uniswapV3PositionManager } =
        await getNamedAccounts();

    const wethContract = await ethers.getContractAt("ERC20Token", weth);
    const usdcContract = await ethers.getContractAt("ERC20Token", usdc);

    const positionManagerContract = await ethers.getContractAt(
        INonfungiblePositionManager,
        uniswapV3PositionManager
    );

    await mint("WETH", deployer, options.wethAmount);
    await mint("USDC", deployer, options.usdcAmount);

    if (
        (await wethContract.allowance(deployer, uniswapV3PositionManager)).eq(
            BigNumber.from(0)
        )
    ) {
        await wethContract.approve(
            uniswapV3PositionManager,
            ethers.constants.MaxUint256
        );
    }
    if (
        (await usdcContract.allowance(deployer, uniswapV3PositionManager)).eq(
            BigNumber.from(0)
        )
    ) {
        await usdcContract.approve(
            uniswapV3PositionManager,
            ethers.constants.MaxUint256
        );
    }

    const mintParams = {
        token0: usdc,
        token1: weth,
        fee: options.fee,
        tickLower: options.tickLower,
        tickUpper: options.tickUpper,
        amount0Desired: options.usdcAmount,
        amount1Desired: options.wethAmount,
        amount0Min: 0,
        amount1Min: 0,
        recipient: deployer,
        deadline: ethers.constants.MaxUint256,
    };

    const result = await positionManagerContract.callStatic.mint(mintParams);
    await positionManagerContract.mint(mintParams);
    return result;
}

<<<<<<< HEAD
export async function uniSwapTokensGivenInput(
    router: ISwapRouter,
    tokens: ERC20Token[],
    fee: number,
    zeroForOne: boolean,
    amount: BigNumberish
) {
    let provider = randomAddress();
    let tokenIndex = zeroForOne ? 1 : 0;
    let swapParams = {
        tokenIn: tokens[tokenIndex].address,
        tokenOut: tokens[1 - tokenIndex].address,
        fee: fee,
        recipient: provider,
        deadline: ethers.constants.MaxUint256,
        amountIn: amount,
        amountOutMinimum: 0,
        sqrtPriceLimitX96: 0,
    };

    await mint(tokens[tokenIndex].address, provider, amount);
    let amountOut: BigNumber = BigNumber.from(0);
    await withSigner(provider, async (signer) => {
        await tokens[tokenIndex]
            .connect(signer)
            .approve(router.address, amount);
        amountOut = await router
            .connect(signer)
            .callStatic.exactInputSingle(swapParams);
        await router.connect(signer).exactInputSingle(swapParams);
    });
    return amountOut;
}

export async function uniSwapTokensGivenOutput(
    router: ISwapRouter,
    tokens: ERC20Token[],
    fee: number,
    zeroForOne: boolean,
    amount: BigNumberish
) {
    const MAXIMUM_TO_SPEND = BigNumber.from(10).pow(21);
    let provider = randomAddress();
    let tokenIndex = zeroForOne ? 1 : 0;
    let swapParams = {
        tokenIn: tokens[tokenIndex].address,
        tokenOut: tokens[1 - tokenIndex].address,
        fee: fee,
        recipient: provider,
        deadline: ethers.constants.MaxUint256,
        amountOut: amount,
        amountInMaximum: MAXIMUM_TO_SPEND,
        sqrtPriceLimitX96: 0,
    };

    await mint(tokens[tokenIndex].address, provider, MAXIMUM_TO_SPEND);
    await withSigner(provider, async (signer) => {
        await tokens[tokenIndex]
            .connect(signer)
            .approve(router.address, MAXIMUM_TO_SPEND);
        let amountIn = await router
            .connect(signer)
            .callStatic.exactOutputSingle(swapParams);
        await router.connect(signer).exactOutputSingle(swapParams);
        //burn?
    });
=======
export async function mintUniV3Position_WBTC_WETH(options: {
    tickLower: BigNumberish;
    tickUpper: BigNumberish;
    wethAmount: BigNumberish;
    wbtcAmount: BigNumberish;
    fee: 500 | 3000 | 10000;
}): Promise<any> {
    const { weth, wbtc, deployer, uniswapV3PositionManager } =
        await getNamedAccounts();

    const wethContract = await ethers.getContractAt("ERC20Token", weth);
    const wbtcContract = await ethers.getContractAt("ERC20Token", wbtc);

    const positionManagerContract = await ethers.getContractAt(
        INonfungiblePositionManager,
        uniswapV3PositionManager
    );

    await mint("WETH", deployer, options.wethAmount);
    await mint("WBTC", deployer, options.wbtcAmount);

    if (
        (await wethContract.allowance(deployer, uniswapV3PositionManager)).eq(
            BigNumber.from(0)
        )
    ) {
        await wethContract.approve(
            uniswapV3PositionManager,
            ethers.constants.MaxUint256
        );
    }
    if (
        (await wbtcContract.allowance(deployer, uniswapV3PositionManager)).eq(
            BigNumber.from(0)
        )
    ) {
        await wbtcContract.approve(
            uniswapV3PositionManager,
            ethers.constants.MaxUint256
        );
    }

    const mintParams = {
        token0: wbtc,
        token1: weth,
        fee: options.fee,
        tickLower: options.tickLower,
        tickUpper: options.tickUpper,
        amount0Desired: options.wbtcAmount,
        amount1Desired: options.wethAmount,
        amount0Min: 0,
        amount1Min: 0,
        recipient: deployer,
        deadline: ethers.constants.MaxUint256,
    };

    const result = await positionManagerContract.callStatic.mint(mintParams);
    await positionManagerContract.mint(mintParams);
    return result;
>>>>>>> 5190ce89
}<|MERGE_RESOLUTION|>--- conflicted
+++ resolved
@@ -501,7 +501,6 @@
     return result;
 }
 
-<<<<<<< HEAD
 export async function uniSwapTokensGivenInput(
     router: ISwapRouter,
     tokens: ERC20Token[],
@@ -568,7 +567,8 @@
         await router.connect(signer).exactOutputSingle(swapParams);
         //burn?
     });
-=======
+}
+
 export async function mintUniV3Position_WBTC_WETH(options: {
     tickLower: BigNumberish;
     tickUpper: BigNumberish;
@@ -628,5 +628,4 @@
     const result = await positionManagerContract.callStatic.mint(mintParams);
     await positionManagerContract.mint(mintParams);
     return result;
->>>>>>> 5190ce89
 }