--- conflicted
+++ resolved
@@ -35,7 +35,6 @@
             ).toString()
         );
     });
-<<<<<<< HEAD
 }
 
 export const encodeToBytes = (
@@ -52,7 +51,4 @@
 ) => {
     let fromBytes = new utils.AbiCoder();
     return fromBytes.decode(types, bytesToDecode);
-}
-=======
-};
->>>>>>> 17fdb4f5
+}