<<<<<<< HEAD
import { Contract, Signer } from "ethers";
import { network, ethers } from "hardhat";
=======
import { Contract } from "ethers";
import { network, ethers, getNamedAccounts } from "hardhat";
>>>>>>> aeff6f0f
import { BigNumber, BigNumberish } from "@ethersproject/bignumber";
import { filter, fromPairs, keys, KeyValuePair, map, pipe } from "ramda";
import { SignerWithAddress } from "@nomiclabs/hardhat-ethers/dist/src/signers";
import { randomBytes } from "crypto";
import { ProtocolGovernance, ERC20 } from "./Types";
import { Address } from "hardhat-deploy/dist/types";

export const randomAddress = () => {
    const id = randomBytes(32).toString("hex");
    const privateKey = "0x" + id;
    const wallet = new ethers.Wallet(privateKey);
    return wallet.address;
};

export const toObject = (obj: any) =>
    pipe(
        keys,
        filter((x: string) => isNaN(parseInt(x))),
        map((x) => [x, obj[x]] as KeyValuePair<string, any>),
        fromPairs
    )(obj);

export const sleepTo = async (timestamp: BigNumberish) => {
    await network.provider.send("evm_setNextBlockTimestamp", [
        BigNumber.from(timestamp).toNumber(),
    ]);
    await network.provider.send("evm_mine");
};

export const sleep = async (seconds: BigNumberish) => {
    await network.provider.send("evm_increaseTime", [
        BigNumber.from(seconds).toNumber(),
    ]);
    await network.provider.send("evm_mine");
};

export const now = () => {
    return Math.ceil(new Date().getTime() / 1000);
};

export const sortContractsByAddresses = (contracts: Contract[]) => {
    return contracts.sort((a, b) => {
        return compareAddresses(a.address, b.address);
    });
};

export const sortAddresses = (addresses: string[]) => {
    return addresses.sort((a, b) => {
        return compareAddresses(a, b);
    });
};

export const compareAddresses = (a: string, b: string) => {
    return parseInt(
        (BigNumber.from(a).toBigInt() - BigNumber.from(b).toBigInt()).toString()
    );
};

export const encodeToBytes = (
    types: string[],
    objectToEncode: readonly any[]
) => {
    let toBytes = new ethers.utils.AbiCoder();
    return toBytes.encode(types, objectToEncode);
};

export const decodeFromBytes = (types: string[], bytesToDecode: string) => {
    let fromBytes = new ethers.utils.AbiCoder();
    return fromBytes.decode(types, bytesToDecode);
};

const addSigner = async (address: string): Promise<SignerWithAddress> => {
    await network.provider.request({
        method: "hardhat_impersonateAccount",
        params: [address],
    });
    await network.provider.send("hardhat_setBalance", [
        address,
        "0x1000000000000000000",
    ]);
    return await ethers.getSigner(address);
};

const removeSigner = async (address: string) => {
    await network.provider.request({
        method: "hardhat_stopImpersonatingAccount",
        params: [address],
    });
};

<<<<<<< HEAD
export const setTokenWhitelist = async (
    protocolGovernance: ProtocolGovernance,
    tokens: ERC20[],
    admin: Signer
) => {
    let allowedAddresses = new Array<Address>(tokens.length);
    for (var i = 0; i < tokens.length; ++i) {
        allowedAddresses[i] = tokens[i].address;
    }
    await protocolGovernance
        .connect(admin)
        .setPendingTokenWhitelistAdd(allowedAddresses);
    await sleep(Number(await protocolGovernance.governanceDelay()));
    await protocolGovernance.connect(admin).commitTokenWhiteListAdd();
=======
export async function depositW9(
    receiver: string,
    amount: BigNumberish
): Promise<void> {
    const { weth } = await getNamedAccounts();
    const w9 = await ethers.getContractAt("WERC20Test", weth);
    const sender = randomAddress();
    await withSigner(sender, async (signer) => {
        await w9.connect(signer).deposit({ value: amount });
        await w9.connect(signer).transfer(receiver, amount);
    });
}

export async function depositWBTC(
    receiver: string,
    amount: BigNumberish
): Promise<void> {
    const { wbtcRichGuy, wbtc } = await getNamedAccounts();
    const wbtcContract = await ethers.getContractAt("WERC20Test", wbtc);
    await withSigner(wbtcRichGuy, async (signer) => {
        await wbtcContract.connect(signer).transfer(receiver, amount);
    });
}

export const withSigner = async (
    address: string,
    f: (signer: SignerWithAddress) => Promise<void>
) => {
    const signer = await addSigner(address);
    await f(signer);
    await removeSigner(address);
>>>>>>> aeff6f0f
};<|MERGE_RESOLUTION|>--- conflicted
+++ resolved
@@ -1,10 +1,5 @@
-<<<<<<< HEAD
-import { Contract, Signer } from "ethers";
-import { network, ethers } from "hardhat";
-=======
 import { Contract } from "ethers";
 import { network, ethers, getNamedAccounts } from "hardhat";
->>>>>>> aeff6f0f
 import { BigNumber, BigNumberish } from "@ethersproject/bignumber";
 import { filter, fromPairs, keys, KeyValuePair, map, pipe } from "ramda";
 import { SignerWithAddress } from "@nomiclabs/hardhat-ethers/dist/src/signers";
@@ -95,7 +90,6 @@
     });
 };
 
-<<<<<<< HEAD
 export const setTokenWhitelist = async (
     protocolGovernance: ProtocolGovernance,
     tokens: ERC20[],
@@ -110,7 +104,7 @@
         .setPendingTokenWhitelistAdd(allowedAddresses);
     await sleep(Number(await protocolGovernance.governanceDelay()));
     await protocolGovernance.connect(admin).commitTokenWhiteListAdd();
-=======
+ 
 export async function depositW9(
     receiver: string,
     amount: BigNumberish
@@ -142,5 +136,4 @@
     const signer = await addSigner(address);
     await f(signer);
     await removeSigner(address);
->>>>>>> aeff6f0f
 };