import { Contract } from "ethers";
import { network, ethers } from "hardhat";
import { BigNumber } from "@ethersproject/bignumber";
import { filter, fromPairs, keys, KeyValuePair, map, pipe } from "ramda";
<<<<<<< HEAD
=======
import { utils } from "ethers";
import { SignerWithAddress } from "@nomiclabs/hardhat-ethers/dist/src/signers";
>>>>>>> 3908ce6b

export const toObject = (obj: any) =>
    pipe(
        keys,
        filter((x: string) => isNaN(parseInt(x))),
        map((x) => [x, obj[x]] as KeyValuePair<string, any>),
        fromPairs
    )(obj);

export const sleepTo = async (timestamp: number) => {
    await network.provider.send("evm_setNextBlockTimestamp", [timestamp]);
    await network.provider.send("evm_mine");
};

export const sleep = async (seconds: number) => {
    await network.provider.send("evm_increaseTime", [seconds]);
    await network.provider.send("evm_mine");
};

export const now = () => {
    return Math.ceil(new Date().getTime() / 1000);
};

export const sortContractsByAddresses = (contracts: Contract[]) => {
    return contracts.sort((a, b) => {
        return parseInt(
            (
                BigNumber.from(a.address).toBigInt() -
                BigNumber.from(b.address).toBigInt()
            ).toString()
        );
    });
};

export const encodeToBytes = (
    types: string[],
    objectToEncode: readonly any[]
) => {
    let toBytes = new ethers.utils.AbiCoder();
    return toBytes.encode(types, objectToEncode);
};

export const decodeFromBytes = (types: string[], bytesToDecode: string) => {
    let fromBytes = new ethers.utils.AbiCoder();
    return fromBytes.decode(types, bytesToDecode);
};

export const withSigner = async (
    address: string,
    f: (signer: SignerWithAddress) => Promise<void>
) => {
    await network.provider.request({
        method: "hardhat_impersonateAccount",
        params: [address],
    });
    await network.provider.send("hardhat_setBalance", [
        address,
        "0x1000000000000000000",
    ]);
    const signer = await ethers.getSigner(address);
    await f(signer);
    await network.provider.request({
        method: "hardhat_stopImpersonatingAccount",
        params: [address],
    });
};<|MERGE_RESOLUTION|>--- conflicted
+++ resolved
@@ -2,11 +2,7 @@
 import { network, ethers } from "hardhat";
 import { BigNumber } from "@ethersproject/bignumber";
 import { filter, fromPairs, keys, KeyValuePair, map, pipe } from "ramda";
-<<<<<<< HEAD
-=======
-import { utils } from "ethers";
 import { SignerWithAddress } from "@nomiclabs/hardhat-ethers/dist/src/signers";
->>>>>>> 3908ce6b
 
 export const toObject = (obj: any) =>
     pipe(
