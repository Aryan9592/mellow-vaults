--- conflicted
+++ resolved
@@ -88,7 +88,6 @@
     });
 };
 
-<<<<<<< HEAD
 export async function depositW9(receiver: string, amount: BigNumberish) {
     const { weth } = await getNamedAccounts();
     const w9 = await ethers.getContractAt("WERC20Test", weth);
@@ -98,7 +97,7 @@
         await w9.connect(signer).transfer(receiver, amount);
     });
 }
-=======
+
 export const withSigner = async (
     address: string,
     f: (signer: SignerWithAddress) => Promise<void>
@@ -106,5 +105,4 @@
     const signer = await addSigner(address);
     await f(signer);
     await removeSigner(address);
-};
->>>>>>> a7fdef18
+};