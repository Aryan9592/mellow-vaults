--- conflicted
+++ resolved
@@ -25,14 +25,11 @@
     static readonly WEIGHTS_LENGTH_IS_ZERO: string = "KGT0";
     static readonly AMOUNTS_LENGTH_IS_ZERO: string = "NGT0";
     static readonly MATRIX_NOT_RECTANGULAR: string = "NV";
-<<<<<<< HEAD
     static readonly TOTAL_SUPPLY_IS_ZERO: string = "TS0";
-=======
     static readonly ALLOWED_TO_CLAIM: string = "AC";
     static readonly OTHER_VAULT_TOKENS: string = "OWT";
     static readonly SUB_VAULT_INITIALIZED: string = "SBIN";
     static readonly SUB_VAULT_LENGTH: string = "SBL";
     static readonly NFT_ZERO: string = "NFT0";
->>>>>>> 61421740
 }
 // TODO: Remove outdated exceptions