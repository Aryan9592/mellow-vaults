--- conflicted
+++ resolved
@@ -31,12 +31,9 @@
     static readonly SUB_VAULT_INITIALIZED: string = "SBIN";
     static readonly SUB_VAULT_LENGTH: string = "SBL";
     static readonly NFT_ZERO: string = "NFT0";
-<<<<<<< HEAD
     static readonly TOKEN_NOT_ALLOWED: string = "TNA";
-=======
     static readonly YEARN_VAULTS: string = "YV";
     static readonly LOCKED_NFT: string = "LCKD";
     static readonly TOKEN_OWNER: string = "TO";
->>>>>>> aeff6f0f
 }
 // TODO: Remove outdated exceptions