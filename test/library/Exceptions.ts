--- conflicted
+++ resolved
@@ -17,11 +17,8 @@
     static readonly INVARIANT: string = "INVA";
     static readonly INVALID_TARGET: string = "INVTR";
     static readonly INVALID_TOKEN: string = "INVTO";
-<<<<<<< HEAD
     static readonly INVALID_LENGTH: string = "INVL";
-=======
     static readonly INVALID_SELECTOR: string = "INVS";
->>>>>>> ba7f321b
     static readonly LOCK: string = "LCKD";
     static readonly INVALID_INTERFACE: string = "INVI";
     static readonly DISABLED: string = "DIS";
