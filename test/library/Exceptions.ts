export default class Exceptions {
    static readonly GOVERNANCE_OR_DELEGATE: string = "GD";
    static readonly NULL: string = "NULL";
    static readonly TIMESTAMP: string = "TS";
    static readonly GOVERNANCE_OR_DELEGATE_ADDRESS_ZERO: string = "ZMG";
    static readonly EMPTY_PARAMS: string = "P0";
    static readonly ADMIN: string = "ADM";
    static readonly ADMIN_ADDRESS_ZERO: string = "ZADM";
    static readonly VAULT_FACTORY_ADDRESS_ZERO: string = "ZVF";
    static readonly APPROVED_OR_OWNER: string = "IO";
    static readonly INCONSISTENT_LENGTH: string = "L";
    static readonly SORTED_AND_UNIQUE: string = "SAU";
    static readonly ERC20_INSUFFICIENT_BALANCE: string =
        "ERC20: transfer amount exceeds balance";
    static readonly VALID_PULL_DESTINATION: string = "INTRA";
    static readonly CONTRACT_REQUIRED: string = "C";
<<<<<<< HEAD
    static readonly SHOULD_BE_CALLED_BY_VAULT_GOVERNANCE = "AVG";
=======
    static readonly REQUIRE_AT_LEAST_ADMIN: string = "RST";
    static readonly SHOULD_BE_CALLED_BY_VAULT_GOVERNANCE: string = "VG";
>>>>>>> a12e47e0
}
// TODO: Remove outdated exceptions<|MERGE_RESOLUTION|>--- conflicted
+++ resolved
@@ -14,11 +14,7 @@
         "ERC20: transfer amount exceeds balance";
     static readonly VALID_PULL_DESTINATION: string = "INTRA";
     static readonly CONTRACT_REQUIRED: string = "C";
-<<<<<<< HEAD
     static readonly SHOULD_BE_CALLED_BY_VAULT_GOVERNANCE = "AVG";
-=======
     static readonly REQUIRE_AT_LEAST_ADMIN: string = "RST";
-    static readonly SHOULD_BE_CALLED_BY_VAULT_GOVERNANCE: string = "VG";
->>>>>>> a12e47e0
 }
 // TODO: Remove outdated exceptions