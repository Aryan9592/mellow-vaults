--- conflicted
+++ resolved
@@ -14,10 +14,7 @@
         "ERC20: transfer amount exceeds balance";
     static readonly VALID_PULL_DESTINATION: string = "INTRA";
     static readonly CONTRACT_REQUIRED: string = "C";
-<<<<<<< HEAD
     static readonly REQUIRE_AT_LEAST_ADMIN: string = "RST";
-=======
     static readonly SHOULD_BE_CALLED_BY_VAULT_GOVERNANCE: string = "VG";
->>>>>>> 720b36ee
 }
 // TODO: Remove outdated exceptions