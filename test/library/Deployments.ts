--- conflicted
+++ resolved
@@ -1,49 +1,8 @@
-<<<<<<< HEAD
-import { ethers } from "hardhat";
-import {
-    Contract,
-    ContractFactory
-} from "@ethersproject/contracts";
-=======
 import { deployments, ethers } from "hardhat";
 import { Contract, ContractFactory } from "@ethersproject/contracts";
->>>>>>> eec72246
 import { Signer } from "@ethersproject/abstract-signer";
-
-<<<<<<< HEAD
-import { sleep, sortContractsByAddresses } from "./Helpers";
-import {
-    Address,
-    IVaultGovernance,
-
-    ERC20,
-    ERC20Vault,
-    ERC20VaultFactory,
-    ProtocolGovernance,
-    VaultManager,
-    VaultGovernance,
-    VaultGovernanceFactory,
-    LpIssuerGovernance,
-    GatewayVaultManager,
-
-    ERC20Test_constructorArgs,
-    ERC20Vault_constructorArgs,
-    VaultManager_constructorArgs,
-    VaultManager_createVault,
-    ProtocolGovernance_constructorArgs,
-    VaultGovernance_constructorArgs,
-    VaultManagerGovernance_constructorArgs,
-    LpIssuerGovernance_constructorArgs,
-    GatewayVaultManager_constructorArgs,
-
-    ProtocolGovernance_Params,
-    VaultManagerGovernance
-} from "./Types"
-import { BigNumber } from "@ethersproject/bignumber";
-
-
-export const deployERC20Tokens = async (
-=======
+import { HardhatRuntimeEnvironment } from "hardhat/types";
+
 import { sortContractsByAddresses, sleep } from "./Helpers";
 import {
   Address,
@@ -71,7 +30,6 @@
 export const deployERC20Tokens = deployments.createFixture(
   async (
     _: HardhatRuntimeEnvironment,
->>>>>>> eec72246
     options?: {
       constructorArgs: ERC20Test_constructorArgs[];
     }
@@ -101,36 +59,6 @@
       tokens.push(contract);
     }
     return tokens;
-<<<<<<< HEAD
-};
-
-export const deployProtocolGovernance = async (
-    options?: {
-        constructorArgs?: ProtocolGovernance_constructorArgs,
-        initializerArgs?: {
-            params: ProtocolGovernance_Params,
-        }
-        adminSigner: Signer
-    }
-) => {
-    // defaults<
-    const constructorArgs: ProtocolGovernance_constructorArgs = options?.constructorArgs ?? {
-        admin: await options?.adminSigner.getAddress() || await ((await ethers.getSigners())[0]).getAddress(),
-    };
-    // />
-    const Contract = await ethers.getContractFactory("ProtocolGovernance");
-    const contract = await Contract.deploy(constructorArgs.admin);
-
-    if (options?.initializerArgs) {
-        await contract.connect(options!.adminSigner).setPendingParams(options.initializerArgs.params);
-        await sleep(1);
-        await contract.connect(options!.adminSigner).commitParams();
-    }
-    return contract;
-};
-
-export const deployVaultGovernanceFactory = async () => {
-=======
   }
 );
 
@@ -169,19 +97,10 @@
 
 export const deployVaultGovernanceFactory = deployments.createFixture(
   async (_: HardhatRuntimeEnvironment) => {
->>>>>>> eec72246
     const Contract = await ethers.getContractFactory("VaultGovernanceFactory");
     const contract = await Contract.deploy();
     await contract.deployed();
     return contract;
-<<<<<<< HEAD
-};
-
-export const deployVaultManagerGovernance = async (
-    options?: {
-        constructorArgs: VaultManagerGovernance_constructorArgs;
-        adminSigner?: Signer;
-=======
   }
 );
 
@@ -190,34 +109,9 @@
     _: HardhatRuntimeEnvironment,
     options?: {
       constructorArgs: VaultManagerGovernance_constructorArgs;
->>>>>>> eec72246
-    }
-  ) => {
-    // defaults<
-<<<<<<< HEAD
-    const adminSigner: Signer = options?.adminSigner ?? (await ethers.getSigners())[0];
-    const constructorArgs: VaultManagerGovernance_constructorArgs = options?.constructorArgs ?? {
-        permissionless: false,
-        protocolGovernance: (await deployProtocolGovernance({adminSigner: adminSigner})).address,
-        factory: (await deployERC20VaultFactory()).address,
-        governanceFactory: (await deployVaultGovernanceFactory()).address
-    };
-    // />
-    const contractFactory: ContractFactory = await ethers.getContractFactory("VaultManagerGovernance");
-    const contract: VaultManagerGovernance = await contractFactory.connect(adminSigner).deploy(
-        constructorArgs.permissionless,
-        constructorArgs.protocolGovernance,
-        constructorArgs.factory,
-        constructorArgs.governanceFactory
-    );
-    await contract.deployed();
-    return contract;
-};
-
-export const deployVaultManagerTest = async (
-    options?: {
-        constructorArgs: VaultManager_constructorArgs
-=======
+    }
+  ) => {
+    // defaults<
     const constructorArgs: VaultManagerGovernance_constructorArgs =
       options?.constructorArgs ?? {
         permissionless: false,
@@ -245,16 +139,11 @@
     _: HardhatRuntimeEnvironment,
     options?: {
       constructorArgs: ERC20VaultManager_constructorArgs;
->>>>>>> eec72246
-    }
-  ) => {
-    // defaults<
-<<<<<<< HEAD
-    const constructorArgs: VaultManager_constructorArgs = options?.constructorArgs ?? {
-=======
+    }
+  ) => {
+    // defaults<
     const constructorArgs: ERC20VaultManager_constructorArgs =
       options?.constructorArgs ?? {
->>>>>>> eec72246
         name: "Test Token",
         symbol: "TEST",
         factory: ethers.constants.AddressZero,
@@ -263,7 +152,7 @@
         governance: ethers.constants.AddressZero,
       };
     // />
-    const Contract = await ethers.getContractFactory("VaultManagerTest");
+    const Contract = await ethers.getContractFactory("ERC20VaultManager");
     const contract = await Contract.deploy(
       constructorArgs.name,
       constructorArgs.symbol,
@@ -274,11 +163,6 @@
     );
     await contract.deployed();
     return contract;
-<<<<<<< HEAD
-};
-
-export const deployERC20VaultFactory = async () => {
-=======
   }
 );
 
@@ -289,23 +173,16 @@
       constructorArgs: undefined;
     }
   ) => {
->>>>>>> eec72246
     const Contract = await ethers.getContractFactory("ERC20VaultFactory");
     const contract = await Contract.deploy();
     await contract.deployed();
     return contract;
-<<<<<<< HEAD
-};
-
-export const deployVaultGovernance = async (
-=======
   }
 );
 
 export const deployVaultGovernance = deployments.createFixture(
   async (
     _: HardhatRuntimeEnvironment,
->>>>>>> eec72246
     options?: {
       constructorArgs?: VaultGovernance_constructorArgs;
       factory?: Contract;
@@ -336,19 +213,12 @@
       await contract.deployed();
     }
     return contract;
-<<<<<<< HEAD
-};
-
-
-export const deployERC20Vault = async (
-=======
   }
 );
 
 export const deployERC20Vault = deployments.createFixture(
   async (
     _: HardhatRuntimeEnvironment,
->>>>>>> eec72246
     options?: {
       constructorArgs?: ERC20Vault_constructorArgs;
       factory?: ERC20VaultFactory;
@@ -375,19 +245,6 @@
       await contract.deployed();
     }
     return contract;
-<<<<<<< HEAD
-};
-
-export const deployERC20VaultFromVaultManager = async (
-    options: {
-        factory: VaultManager,
-        adminSigner: Signer,
-        constructorArgs?: VaultManager_createVault
-    }
-) => {
-    // defaults<
-    const constructorArgs: VaultManager_createVault = options.constructorArgs ?? {
-=======
   }
 );
 
@@ -406,7 +263,6 @@
     // defaults<
     const constructorArgs: ERC20VaultManager_createVault =
       options?.constructorArgs ?? {
->>>>>>> eec72246
         tokens: [],
         strategyTreasury: ethers.constants.AddressZero,
         admin: ethers.constants.AddressZero,
@@ -420,17 +276,9 @@
     let vaultGovernanceAddress: IVaultGovernanceOld;
     let erc20VaultAddress: Address;
 
-<<<<<<< HEAD
-    [
-        vaultGovernanceAddress,
-        erc20VaultAddress,
-        nft
-    ] = await options.factory.connect(options.adminSigner).callStatic.createVault(
-=======
     [vaultGovernanceAddress, erc20VaultAddress, nft] = await options!.factory
       .connect(options.adminSigner)
       .callStatic.createVault(
->>>>>>> eec72246
         constructorArgs.tokens,
         constructorArgs.strategyTreasury,
         constructorArgs.admin,
@@ -448,60 +296,15 @@
       erc20Vault: erc20Vault,
       nft: nft,
     };
-<<<<<<< HEAD
-};
-
-export const deployCommonLibrary = async () => {
-=======
   }
 );
 
 export const deployCommonLibrary = deployments.createFixture(
   async (_: HardhatRuntimeEnvironment) => {
->>>>>>> eec72246
     const Library: ContractFactory = await ethers.getContractFactory("Common");
     const library: Contract = await Library.deploy();
     await library.deployed();
     return library;
-<<<<<<< HEAD
-};
-
-export const deployCommonLibraryTest = async () => {
-    const CommonTest: ContractFactory = await ethers.getContractFactory("CommonTest");
-    const commonTest: Contract = await CommonTest.deploy();
-    await commonTest.deployed();
-    return commonTest;
-};
-
-export const deployGatewayVaultManager = async (
-    options: {
-        constructorArgs: GatewayVaultManager_constructorArgs,
-    }
-) => {
-    const Contract: ContractFactory = await ethers.getContractFactory("GatewayVaultManager");
-    const contract: GatewayVaultManager = await Contract.deploy(
-        options.constructorArgs.name,
-        options.constructorArgs.symbol,
-        options.constructorArgs.factory,
-        options.constructorArgs.governanceFactory,
-        options.constructorArgs.permissionless,
-        options.constructorArgs.governance
-    );
-    await contract.deployed();
-    return contract;
-};
-
-export const deployERC20VaultSystem = async (
-    options: {
-        protocolGovernanceAdmin: Signer,
-        treasury: Address,
-        tokensCount: number,
-        permissionless: boolean,
-        vaultManagerName: string,
-        vaultManagerSymbol: string
-    }
-) => {
-=======
   }
 );
 
@@ -535,7 +338,6 @@
       throw new Error("options are required");
     }
 
->>>>>>> eec72246
     let token_constructorArgs: ERC20Test_constructorArgs[] = [];
     for (let i: number = 0; i < options!.tokensCount; ++i) {
       token_constructorArgs.push({
@@ -543,132 +345,12 @@
         symbol: `TEST_${i}`,
       });
     }
-<<<<<<< HEAD
-    const tokens: ERC20[] = await deployERC20Tokens({
-        constructorArgs: token_constructorArgs
-=======
     const tokens: Contract[] = await deployERC20Tokens({
       constructorArgs: token_constructorArgs,
->>>>>>> eec72246
     });
     // sort tokens by address using `sortAddresses` function
-    let tokensSorted: ERC20[] = sortContractsByAddresses(tokens);
-
-<<<<<<< HEAD
-    let protocolGovernance: ProtocolGovernance = await deployProtocolGovernance({
-        constructorArgs: {
-            admin: await options!.protocolGovernanceAdmin.getAddress(),
-        },
-        initializerArgs: {
-            params: {
-                maxTokensPerVault: BigNumber.from(10),
-                governanceDelay: BigNumber.from(1),
-
-                strategyPerformanceFee: BigNumber.from(10 * 10 ** 9),
-                protocolPerformanceFee: BigNumber.from(2 * 10 ** 9),
-                protocolExitFee: BigNumber.from(10 ** 9),
-                protocolTreasury: options.treasury,
-                gatewayVaultManager: ethers.constants.AddressZero,
-            }
-        },
-        adminSigner: options.protocolGovernanceAdmin
-    });
-
-    let vaultGovernanceFactory: VaultGovernanceFactory = await deployVaultGovernanceFactory();
-
-    let erc20VaultFactory: ERC20VaultFactory = await deployERC20VaultFactory();
-
-    let gatewayVaultManager: GatewayVaultManager = await deployGatewayVaultManager({
-        constructorArgs: {
-            name: 'gateway vault manager',
-            symbol: 'gvm',
-            factory: erc20VaultFactory.address,
-            governanceFactory: vaultGovernanceFactory.address,
-            permissionless: options.permissionless,
-            governance: protocolGovernance.address
-        }
-    });
-
-    await protocolGovernance.connect(options.protocolGovernanceAdmin).setPendingParams({
-        maxTokensPerVault: 10,
-        governanceDelay: 1,
-
-        strategyPerformanceFee: 10 * 10 ** 9,
-        protocolPerformanceFee: 2 * 10 ** 9,
-        protocolExitFee: 10 ** 9,
-        protocolTreasury: options.treasury,
-        gatewayVaultManager: gatewayVaultManager.address,
-    });
-    await sleep(1);
-    await protocolGovernance.connect(options.protocolGovernanceAdmin).commitParams();
-
-    let erc20VaultManager: VaultManager = await deployVaultManagerTest({
-        constructorArgs: {
-            name: options!.vaultManagerName ?? "ERC20VaultManager",
-            symbol: options!.vaultManagerSymbol ?? "E20VM",
-            factory: erc20VaultFactory.address,
-            governanceFactory: vaultGovernanceFactory.address,
-            permissionless: options!.permissionless,
-            governance: protocolGovernance.address
-        }
-    });
-
-    let vaultGovernance: VaultGovernance = await (await ethers.getContractFactory("VaultGovernance")).deploy(
-        tokensSorted.map(t => t.address),
-        erc20VaultManager.address,
-        options!.treasury,
-        await options.protocolGovernanceAdmin.getAddress()
-    );
-    await vaultGovernance.deployed();
-
-    let erc20Vault: ERC20Vault = await (await ethers.getContractFactory("ERC20Vault")).deploy(
-        vaultGovernance.address
-    )
-    await erc20Vault.deployed();
-    let anotherERC20Vault: ERC20Vault = await (await ethers.getContractFactory("ERC20Vault")).deploy(
-        vaultGovernance.address
-    );
-
-    let nft: number = await erc20VaultManager.callStatic.mintVaultNft(erc20Vault.address);
-    await erc20VaultManager.mintVaultNft(erc20Vault.address);
-
-    let anotherNft: number = await erc20VaultManager.callStatic.mintVaultNft(anotherERC20Vault.address);
-    await erc20VaultManager.mintVaultNft(anotherERC20Vault.address);
-
-    return {
-        vaultGovernance: vaultGovernance,
-        erc20Vault: erc20Vault,
-        anotherERC20Vault: anotherERC20Vault,
-        nft: nft,
-        anotherNft: anotherNft,
-        tokens: tokensSorted,
-        vaultManager: erc20VaultManager,
-        protocolGovernance: protocolGovernance,
-        erc20VaultFactory: erc20VaultFactory,
-        erc20VaultManager: erc20VaultManager,
-        vaultGovernanceFactory: vaultGovernanceFactory,
-        gatewayVaultManager: gatewayVaultManager
-    }
-};
-
-export const deployLpIssuerGovernance = async (
-    options: {
-        constructorArgs?: LpIssuerGovernance_constructorArgs,
-        adminSigner?: Signer 
-    }
-) => {
-    // defaults<
-    const constructorArgs: LpIssuerGovernance_constructorArgs = options.constructorArgs ?? {
-        gatewayVault: ethers.constants.AddressZero,
-        protocolGovernance: ethers.constants.AddressZero,
-    };
-    // />
-    const Contract: ContractFactory = await ethers.getContractFactory("LpIssuerGovernance");
-
-    let contract: LpIssuerGovernance = await Contract.deploy(constructorArgs);
-    await contract.deployed();
-    return contract;
-=======
+    const tokensSorted: Contract[] = sortContractsByAddresses(tokens);
+
     const protocolGovernance: ProtocolGovernance =
       await deployProtocolGovernance({
         constructorArgs: {
@@ -754,5 +436,4 @@
   contract = await Contract.connect(adminSigner).deploy(constructorArgs);
   await contract.deployed();
   return contract;
->>>>>>> eec72246
 };