import { 
    deployments,
    ethers,
    getNamedAccounts,
} from "hardhat";
import {
    Contract,
    ContractFactory
} from "@ethersproject/contracts";
import { Signer } from "@ethersproject/abstract-signer";

import { sleep, sortContractsByAddresses } from "./Helpers";
import {
    Address,
    IVaultGovernance,

    ERC20,
    ERC20Vault,
    ERC20VaultFactory,
    ProtocolGovernance,
    VaultManager,
    VaultGovernance,
    VaultGovernanceFactory,
    LpIssuerGovernance,
    GatewayVaultManager,

    ERC20Test_constructorArgs,
    ERC20Vault_constructorArgs,
    VaultManager_constructorArgs,
    VaultManager_createVault,
    ProtocolGovernance_constructorArgs,
    VaultGovernance_constructorArgs,
    VaultManagerGovernance_constructorArgs,
    LpIssuerGovernance_constructorArgs,
    GatewayVaultManager_constructorArgs,
    GatewayVault_constructorArgs,

    ProtocolGovernance_Params,
    VaultManagerGovernance,

    AaveVaultFactory,
    AaveVaultManager,
    AaveVault,
    AaveTest_constructorArgs,
    AaveVaultManager_constructorArgs,
    AaveVaultManager_createVault,
} from "./Types"
import { BigNumber } from "@ethersproject/bignumber";


export async function deployERC20Tokens(length: number): Promise<ERC20[]> {
    let tokens: ERC20[] = [];
    let token_constructorArgs: AaveTest_constructorArgs[] = [];
    const Contract: ContractFactory = await ethers.getContractFactory("ERC20Test");

    for (let i = 0; i < length; ++i) {
        token_constructorArgs.push({
            name: "Test Token",
            symbol: `TEST_${i}`
        });
    }
    
    for (let i: number = 0; i < length; ++i){
        const contract: ERC20 = await Contract.deploy(
            token_constructorArgs[i].name + `_{i.toString()}`, 
            token_constructorArgs[i].symbol
        );
        await contract.deployed();
        tokens.push(contract);
    }
    return tokens;
}

export const deployProtocolGovernance = async (options?: {
  constructorArgs?: ProtocolGovernance_constructorArgs;
  initializerArgs?: {
    params: ProtocolGovernance_Params;
  };
  adminSigner: Signer;
}) => {
  // defaults<
  const constructorArgs: ProtocolGovernance_constructorArgs =
    options?.constructorArgs ?? {
      admin:
        (await options?.adminSigner.getAddress()) ||
        (await (await ethers.getSigners())[0].getAddress()),
    };

    // />
    const Contract = await ethers.getContractFactory("ProtocolGovernance");
    const contract = await Contract.deploy(constructorArgs.admin);

    if (options?.initializerArgs) {
        await contract.connect(options!.adminSigner).setPendingParams(options.initializerArgs.params);
        await sleep(1);
        await contract.connect(options!.adminSigner).commitParams();
    }
    return contract;
};

export const deployVaultGovernanceFactory = async () => {
  const Contract = await ethers.getContractFactory("VaultGovernanceFactory");
  const contract = await Contract.deploy();
  await contract.deployed();
  return contract;
};

export const deployVaultManagerGovernance = async (options?: {
  constructorArgs: VaultManagerGovernance_constructorArgs;
  adminSigner?: Signer;
}) => {
  // defaults<
  const adminSigner: Signer =
    options?.adminSigner ?? (await ethers.getSigners())[0];
  const constructorArgs: VaultManagerGovernance_constructorArgs =
    options?.constructorArgs ?? {
      permissionless: false,
      protocolGovernance: (
        await deployProtocolGovernance({ adminSigner: adminSigner })
      ).address,
      factory: (await deployERC20VaultFactory()).address,
      governanceFactory: (await deployVaultGovernanceFactory()).address,
    };
  // />
  const contractFactory: ContractFactory = await ethers.getContractFactory(
    "VaultManagerGovernance"
  );
  const contract: VaultManagerGovernance = await contractFactory
    .connect(adminSigner)
    .deploy(
      constructorArgs.permissionless,
      constructorArgs.protocolGovernance,
      constructorArgs.factory,
      constructorArgs.governanceFactory
    );
  await contract.deployed();
  return contract;
};

export const deployVaultManagerTest = async (options?: {
  constructorArgs: VaultManager_constructorArgs;
}) => {
  // defaults<
  const constructorArgs: VaultManager_constructorArgs =
    options?.constructorArgs ?? {
      name: "Test Token",
      symbol: "TEST",
      factory: ethers.constants.AddressZero,
      governanceFactory: ethers.constants.AddressZero,
      permissionless: false,
      governance: ethers.constants.AddressZero,
    };
  // />
  const Contract = await ethers.getContractFactory("VaultManagerTest");
  const contract = await Contract.deploy(
    constructorArgs.name,
    constructorArgs.symbol,
    constructorArgs.factory,
    constructorArgs.governanceFactory,
    constructorArgs.permissionless,
    constructorArgs.governance
  );
  await contract.deployed();
  return contract;
};

export const deployERC20VaultFactory = async () => {
  const Contract = await ethers.getContractFactory("ERC20VaultFactory");
  const contract = await Contract.deploy();
  await contract.deployed();
  return contract;
};

export const deployVaultGovernance = async (options?: {
  constructorArgs?: VaultGovernance_constructorArgs;
  factory?: Contract;
}) => {
  // defaults<
  const constructorArgs: VaultGovernance_constructorArgs =
    options?.constructorArgs ?? {
      tokens: [],
      manager: ethers.constants.AddressZero,
      treasury: ethers.constants.AddressZero,
      admin: ethers.constants.AddressZero,
    };
  // />
  let contract: Contract;
  if (options?.factory) {
    const factory: Contract = options.factory;
    contract = await factory.deployVaultGovernance(constructorArgs);
    await contract.deployed();
  } else {
    const Contract = await ethers.getContractFactory("VaultGovernance");
    contract = await Contract.deploy(
      constructorArgs.tokens,
      constructorArgs.manager,
      constructorArgs.treasury,
      constructorArgs.admin
    );
    await contract.deployed();
  }
  return contract;
};

export const deployGatewayVault = async (
    options: {
        constructorArgs: GatewayVault_constructorArgs,
    }
) => {
    const Contract: ContractFactory = await ethers.getContractFactory("GatewayVaultManager");
    const contract: GatewayVaultManager = await Contract.deploy(
        options.constructorArgs.name,
        options.constructorArgs.symbol,
        options.constructorArgs.factory,
        options.constructorArgs.governanceFactory,
        options.constructorArgs.permissionless,
        options.constructorArgs.governance
    );
    await contract.deployed();
    return contract;
};

export const deployGatewayVaultManager = async (
    options: {
        constructorArgs: GatewayVaultManager_constructorArgs,
    }
) => {
    const Contract: ContractFactory = await ethers.getContractFactory("GatewayVaultManager");
    const contract: GatewayVaultManager = await Contract.deploy(
        options.constructorArgs.name,
        options.constructorArgs.symbol,
        options.constructorArgs.factory,
        options.constructorArgs.governanceFactory,
        options.constructorArgs.permissionless,
        options.constructorArgs.governance
    );
    await contract.deployed();
    return contract;
};

export const deployERC20Vault = async (
    options?: {
        constructorArgs?: ERC20Vault_constructorArgs,
        factory?: ERC20VaultFactory,
    }
) => {
    // defaults<
    const constructorArgs: ERC20Vault_constructorArgs = options?.constructorArgs ?? {
        vaultGovernance: ethers.constants.AddressZero,
        options: []
    };
  // />
  let contract: Contract;
  if (options?.factory) {
    const factory: Contract = options.factory;
    contract = await factory.deployVault(constructorArgs);
    await contract.deployed();
  } else {
    const Contract = await ethers.getContractFactory("ERC20Vault");
    contract = await Contract.deploy(
      constructorArgs.vaultGovernance,
      constructorArgs.options
    );
    await contract.deployed();
  }
  return contract;
};

export const deployERC20VaultFromVaultManager = async (options: {
  factory: VaultManager;
  adminSigner: Signer;
  constructorArgs?: VaultManager_createVault;
}) => {
  // defaults<
  const constructorArgs: VaultManager_createVault = options.constructorArgs ?? {
    tokens: [],
    strategyTreasury: ethers.constants.AddressZero,
    admin: ethers.constants.AddressZero,
    options: [],
  };
  // />
  let erc20Vault: ERC20Vault;
  let vaultGovernance: VaultGovernance;
  let nft: number;

  let vaultGovernanceAddress: IVaultGovernance;
  let erc20VaultAddress: Address;

  [vaultGovernanceAddress, erc20VaultAddress, nft] = await options.factory
    .connect(options.adminSigner)
    .callStatic.createVault(
      constructorArgs.tokens,
      constructorArgs.strategyTreasury,
      constructorArgs.admin,
      constructorArgs.options
    );

  erc20Vault = await ethers.getContractAt("ERC20Vault", erc20VaultAddress);
  vaultGovernance = await ethers.getContractAt(
    "VaultGovernance",
    vaultGovernanceAddress
  );

  return {
    vaultGovernance: vaultGovernance,
    erc20Vault: erc20Vault,
    nft: nft,
  };
};

export const deployCommonLibrary = async () => {
  const Library: ContractFactory = await ethers.getContractFactory("Common");
  const library: Contract = await Library.deploy();
  await library.deployed();
  return library;
};

export const deployCommonLibraryTest = async () => {
  const CommonTest: ContractFactory = await ethers.getContractFactory(
    "CommonTest"
  );
  const commonTest: Contract = await CommonTest.deploy();
  await commonTest.deployed();
  return commonTest;
};

/**
 * @dev From scratch.
 */

export async function deployAaveVaultFactory(): Promise<AaveVaultFactory>{
    const Contract = await ethers.getContractFactory("AaveVaultFactory");
    const contract = await Contract.deploy();
    await contract.deployed();
    return contract; 
}

export async function deployAaveVaultManager(options?: {
    constructor_args: AaveVaultManager_constructorArgs
}): Promise<AaveVaultManager>{
    const constructorArgs: AaveVaultManager_constructorArgs = options?.constructor_args ?? {
        name: "Test Token",
        symbol: "TEST",
        factory: ethers.constants.AddressZero,
        governanceFactory: ethers.constants.AddressZero,
        permissionless: false,
        governance: ethers.constants.AddressZero
    };

    const Contract = await ethers.getContractFactory("AaveVaultManager");
    const { aaveLendingPool } = await getNamedAccounts();
    const contract = await Contract.deploy(
        constructorArgs.name,
        constructorArgs.symbol,
        constructorArgs.factory,
        constructorArgs.governanceFactory,
        constructorArgs.permissionless,
        constructorArgs.governance,
        aaveLendingPool
    );
    await contract.deployed();
    return contract;
}

export async function deployAaveVaultFromVaultManager(options?: {
    factory: AaveVaultManager,
    adminSigner: Signer,
    constructorArgs?: AaveVaultManager_createVault
}): Promise<{
    vaultGovernance: VaultGovernance,
    AaveVault: AaveVault,
    nft: number
}> {
    if (!options?.factory) {
        throw new Error("Factory is required");
    }

    const constructorArgs: AaveVaultManager_createVault = options?.constructorArgs ?? {
        tokens: [],
        strategyTreasury: ethers.constants.AddressZero,
        admin: ethers.constants.AddressZero,
        options: []
    }

    let AaveVault: AaveVault;
    let vaultGovernance: VaultGovernance;
    let nft: number;

    let vaultGovernanceAddress: string;
    let AaveVaultAddress: Address;

    [
        vaultGovernanceAddress,
        AaveVaultAddress,
        nft
    ] = await options!.factory.connect(options.adminSigner).callStatic.createVault(
        constructorArgs.tokens,
        constructorArgs.strategyTreasury,
        constructorArgs.admin,
        constructorArgs.options
    );

    await options!.factory.connect(options.adminSigner).createVault(
        constructorArgs.tokens,
        constructorArgs.strategyTreasury,
        constructorArgs.admin,
        constructorArgs.options
    );

    AaveVault = await ethers.getContractAt("AaveVault", AaveVaultAddress);
    vaultGovernance = await ethers.getContractAt("VaultGovernance", vaultGovernanceAddress);

    return {
        vaultGovernance: vaultGovernance,
        AaveVault: AaveVault,
        nft: nft
    };
}

export async function deployAaveVaultSystem(options: {
    protocolGovernanceAdmin: Signer,
    treasury: Address,
    tokensCount: number,
    permissionless: boolean,
    vaultManagerName: string,
    vaultManagerSymbol: string
}) {
    const tokens: ERC20[] = await deployERC20Tokens(options.tokensCount);

    const tokensSorted: ERC20[] = sortContractsByAddresses(tokens);
    
    const protocolGovernance: ProtocolGovernance = await deployProtocolGovernance({
        constructorArgs: {
            admin: await options!.protocolGovernanceAdmin.getAddress(),
        },
        initializerArgs: {
            params: {
                maxTokensPerVault: BigNumber.from(10),
                governanceDelay: BigNumber.from(1),

                strategyPerformanceFee: BigNumber.from(10 * 10 ** 9),
                protocolPerformanceFee: BigNumber.from(2 * 10 ** 9),
                protocolExitFee: BigNumber.from(10 ** 9),
                protocolTreasury: options.treasury,
                gatewayVaultManager: ethers.constants.AddressZero,
            }
        },
        adminSigner: options.protocolGovernanceAdmin
    });

    const vaultGovernanceFactory: VaultGovernanceFactory = await deployVaultGovernanceFactory();
    
    const AaveVaultFactory: AaveVaultFactory = await deployAaveVaultFactory();

    const AaveVaultManager: AaveVaultManager = await deployAaveVaultManager({
        constructor_args: {
            name: options!.vaultManagerName ?? "AaveVaultManager",
            symbol: options!.vaultManagerSymbol ?? "E20VM",
            factory: AaveVaultFactory.address,
            governanceFactory: vaultGovernanceFactory.address,
            permissionless: options!.permissionless,
            governance: protocolGovernance.address
        } 
    });

    let vaultGovernance: VaultGovernance;
    let AaveVault: AaveVault;
    let nft: number;

    ({ vaultGovernance, AaveVault, nft } = await deployAaveVaultFromVaultManager({
        constructorArgs: {
            tokens: tokensSorted.map(t => t.address),
            strategyTreasury: options!.treasury,
            admin: await options!.protocolGovernanceAdmin.getAddress(),
            options: []
        },
        factory: AaveVaultManager,
        adminSigner: options!.protocolGovernanceAdmin
    }));

    return {
        AaveVault: AaveVault,
        AaveVaultManager: AaveVaultManager,
        AaveVaultFactory: AaveVaultFactory,
        vaultGovernance: vaultGovernance,
        vaultGovernanceFactory: vaultGovernanceFactory,
        protocolGovernance: protocolGovernance,
        tokens: tokensSorted,
        nft: nft
    }
}

export const deployERC20VaultSystem = async (
    options: {
        protocolGovernanceAdmin: Signer,
        treasury: Address,
        tokensCount: number,
        permissionless: boolean,
        vaultManagerName: string,
        vaultManagerSymbol: string
    }
) => {
  const tokens: ERC20[] = await deployERC20Tokens(options.tokensCount);
  // sort tokens by address using `sortAddresses` function
  let tokensSorted: ERC20[] = sortContractsByAddresses(tokens);

  let protocolGovernance: ProtocolGovernance = await deployProtocolGovernance({
      constructorArgs: {
          admin: await options.protocolGovernanceAdmin.getAddress(),
      },
      initializerArgs: {
          params: {
              maxTokensPerVault: BigNumber.from(10),
              governanceDelay: BigNumber.from(1),

              strategyPerformanceFee: BigNumber.from(10 * 10 ** 9),
              protocolPerformanceFee: BigNumber.from(2 * 10 ** 9),
              protocolExitFee: BigNumber.from(10 ** 9),
              protocolTreasury: options.treasury,
              gatewayVaultManager: ethers.constants.AddressZero,
          }
      },
      adminSigner: options.protocolGovernanceAdmin
  });

  let vaultGovernanceFactory: VaultGovernanceFactory = await deployVaultGovernanceFactory();

  let erc20VaultFactory: ERC20VaultFactory = await deployERC20VaultFactory();

  let gatewayVaultManager: GatewayVaultManager = await deployGatewayVaultManager({
      constructorArgs: {
          name: 'gateway vault manager',
          symbol: 'gvm',
          factory: erc20VaultFactory.address,
          governanceFactory: vaultGovernanceFactory.address,
          permissionless: options.permissionless,
          governance: protocolGovernance.address
      }
  });

  await protocolGovernance
    .connect(options.protocolGovernanceAdmin)
    .setPendingParams({
      maxTokensPerVault: 10,
      governanceDelay: 1,

      strategyPerformanceFee: 10 * 10 ** 9,
      protocolPerformanceFee: 2 * 10 ** 9,
      protocolExitFee: 10 ** 9,
      protocolTreasury: options.treasury,
      gatewayVaultManager: gatewayVaultManager.address,
    });
  await sleep(1);
  await protocolGovernance
    .connect(options.protocolGovernanceAdmin)
    .commitParams();

  let erc20VaultManager: VaultManager = await deployVaultManagerTest({
    constructorArgs: {
      name: options!.vaultManagerName ?? "ERC20VaultManager",
      symbol: options!.vaultManagerSymbol ?? "E20VM",
      factory: erc20VaultFactory.address,
      governanceFactory: vaultGovernanceFactory.address,
      permissionless: options!.permissionless,
      governance: protocolGovernance.address,
    },
  });

  let vaultGovernance: VaultGovernance = await (
    await ethers.getContractFactory("VaultGovernanceOld")
  ).deploy(
    tokensSorted.map((t) => t.address),
    erc20VaultManager.address,
    options!.treasury,
    await options.protocolGovernanceAdmin.getAddress()
  );
  await vaultGovernance.deployed();

  let erc20Vault: ERC20Vault = await (
    await ethers.getContractFactory("ERC20Vault")
  ).deploy(vaultGovernance.address);
  await erc20Vault.deployed();
  let anotherERC20Vault: ERC20Vault = await (
    await ethers.getContractFactory("ERC20Vault")
  ).deploy(vaultGovernance.address);

  let nft: number = await erc20VaultManager.callStatic.mintVaultNft(
    erc20Vault.address
  );
  await erc20VaultManager.mintVaultNft(erc20Vault.address);

  let anotherNft: number = await erc20VaultManager.callStatic.mintVaultNft(
    anotherERC20Vault.address
  );
  await erc20VaultManager.mintVaultNft(anotherERC20Vault.address);

  return {
    vaultGovernance: vaultGovernance,
    erc20Vault: erc20Vault,
    anotherERC20Vault: anotherERC20Vault,
    nft: nft,
    anotherNft: anotherNft,
    tokens: tokensSorted,
    vaultManager: erc20VaultManager,
    protocolGovernance: protocolGovernance,
    erc20VaultFactory: erc20VaultFactory,
    erc20VaultManager: erc20VaultManager,
    vaultGovernanceFactory: vaultGovernanceFactory,
    gatewayVaultManager: gatewayVaultManager,
  };
};

export const deployLpIssuerGovernance = async (options: {
  constructorArgs?: LpIssuerGovernance_constructorArgs;
  adminSigner?: Signer;
}) => {
  // defaults<
  const constructorArgs: LpIssuerGovernance_constructorArgs =
    options.constructorArgs ?? {
      gatewayVault: ethers.constants.AddressZero,
      protocolGovernance: ethers.constants.AddressZero,
    };
<<<<<<< HEAD
    // />
    const Contract: ContractFactory = await ethers.getContractFactory("LpIssuerGovernance");

    let contract: LpIssuerGovernance = await Contract.deploy(constructorArgs);
    await contract.deployed();
    return contract;
};

// export const deployLpIssuer = async (
//     options: {
//         constructorArgs?: LpIssuerGovernance_constructorArgs,
//         adminSigner?: Signer 
//     }
// ) => {
//     // defaults<
//     const constructorArgs: LpIssuerGovernance_constructorArgs = options.constructorArgs ?? {
//         gatewayVault: ethers.constants.AddressZero,
//         protocolGovernance: ethers.constants.AddressZero,
//     };
//     // />
//     const Contract: ContractFactory = await ethers.getContractFactory("LpIssuerGovernance");

//     let contract: LpIssuerGovernance = await Contract.deploy(constructorArgs);
//     await contract.deployed();
//     return contract;
// };
=======
  // />
  const Contract: ContractFactory = await ethers.getContractFactory(
    "LpIssuerGovernance"
  );

  let contract: LpIssuerGovernance = await Contract.deploy(constructorArgs);
  await contract.deployed();
  return contract;
};
>>>>>>> 6027195e
<|MERGE_RESOLUTION|>--- conflicted
+++ resolved
@@ -620,13 +620,14 @@
       gatewayVault: ethers.constants.AddressZero,
       protocolGovernance: ethers.constants.AddressZero,
     };
-<<<<<<< HEAD
-    // />
-    const Contract: ContractFactory = await ethers.getContractFactory("LpIssuerGovernance");
-
-    let contract: LpIssuerGovernance = await Contract.deploy(constructorArgs);
-    await contract.deployed();
-    return contract;
+  // />
+  const Contract: ContractFactory = await ethers.getContractFactory(
+    "LpIssuerGovernance"
+  );
+
+  let contract: LpIssuerGovernance = await Contract.deploy(constructorArgs);
+  await contract.deployed();
+  return contract;
 };
 
 // export const deployLpIssuer = async (
@@ -646,15 +647,4 @@
 //     let contract: LpIssuerGovernance = await Contract.deploy(constructorArgs);
 //     await contract.deployed();
 //     return contract;
-// };
-=======
-  // />
-  const Contract: ContractFactory = await ethers.getContractFactory(
-    "LpIssuerGovernance"
-  );
-
-  let contract: LpIssuerGovernance = await Contract.deploy(constructorArgs);
-  await contract.deployed();
-  return contract;
-};
->>>>>>> 6027195e
+// };