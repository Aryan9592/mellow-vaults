--- conflicted
+++ resolved
@@ -24,11 +24,8 @@
     VaultManagerGovernance_constructorArgs,
     LpIssuerGovernance_constructorArgs,
     GatewayVaultManager_constructorArgs,
-<<<<<<< HEAD
     GatewayVault_constructorArgs,
 
-=======
->>>>>>> 17fdb4f5
     ProtocolGovernance_Params,
     VaultManagerGovernance,
     AaveVaultFactory,
@@ -411,7 +408,6 @@
     const tokens: ERC20[] = await deployERC20Tokens(options.tokensCount);
 
     const tokensSorted: ERC20[] = sortContractsByAddresses(tokens);
-<<<<<<< HEAD
     
     const protocolGovernance: ProtocolGovernance = await deployProtocolGovernance({
         constructorArgs: {
@@ -431,28 +427,6 @@
         },
         adminSigner: options.protocolGovernanceAdmin
     });
-=======
->>>>>>> 17fdb4f5
-
-    const protocolGovernance: ProtocolGovernance =
-        await deployProtocolGovernance({
-            constructorArgs: {
-                admin: await options!.protocolGovernanceAdmin.getAddress(),
-            },
-            initializerArgs: {
-                params: {
-                    maxTokensPerVault: BigNumber.from(10),
-                    governanceDelay: BigNumber.from(1),
-
-                    strategyPerformanceFee: BigNumber.from(10 * 10 ** 9),
-                    protocolPerformanceFee: BigNumber.from(2 * 10 ** 9),
-                    protocolExitFee: BigNumber.from(10 ** 9),
-                    protocolTreasury: options.treasury,
-                    gatewayVaultManager: ethers.constants.AddressZero,
-                },
-            },
-            adminSigner: options.protocolGovernanceAdmin,
-        });
 
     const vaultGovernanceFactory: VaultGovernanceFactory =
         await deployVaultGovernanceFactory();
@@ -498,7 +472,6 @@
     };
 }
 
-<<<<<<< HEAD
 export const deployERC20VaultSystem = async (
     options: {
         protocolGovernanceAdmin: Signer,
@@ -558,84 +531,6 @@
       protocolExitFee: 10 ** 9,
       protocolTreasury: options.treasury,
       gatewayVaultManager: gatewayVaultManager.address,
-=======
-export const deployERC20VaultSystem = async (options: {
-    protocolGovernanceAdmin: Signer;
-    treasury: Address;
-    tokensCount: number;
-    permissionless: boolean;
-    vaultManagerName: string;
-    vaultManagerSymbol: string;
-}) => {
-    const tokens: ERC20[] = await deployERC20Tokens(options.tokensCount);
-    // sort tokens by address using `sortAddresses` function
-    let tokensSorted: ERC20[] = sortContractsByAddresses(tokens);
-
-    let protocolGovernance: ProtocolGovernance = await deployProtocolGovernance(
-        {
-            constructorArgs: {
-                admin: await options.protocolGovernanceAdmin.getAddress(),
-            },
-            initializerArgs: {
-                params: {
-                    maxTokensPerVault: BigNumber.from(10),
-                    governanceDelay: BigNumber.from(1),
-
-                    strategyPerformanceFee: BigNumber.from(10 * 10 ** 9),
-                    protocolPerformanceFee: BigNumber.from(2 * 10 ** 9),
-                    protocolExitFee: BigNumber.from(10 ** 9),
-                    protocolTreasury: options.treasury,
-                    gatewayVaultManager: ethers.constants.AddressZero,
-                },
-            },
-            adminSigner: options.protocolGovernanceAdmin,
-        }
-    );
-
-    let vaultGovernanceFactory: VaultGovernanceFactory =
-        await deployVaultGovernanceFactory();
-
-    let erc20VaultFactory: ERC20VaultFactory = await deployERC20VaultFactory();
-
-    let gatewayVaultManager: GatewayVaultManager =
-        await deployGatewayVaultManager({
-            constructorArgs: {
-                name: "gateway vault manager",
-                symbol: "gvm",
-                factory: erc20VaultFactory.address,
-                governanceFactory: vaultGovernanceFactory.address,
-                permissionless: options.permissionless,
-                governance: protocolGovernance.address,
-            },
-        });
-
-    await protocolGovernance
-        .connect(options.protocolGovernanceAdmin)
-        .setPendingParams({
-            maxTokensPerVault: 10,
-            governanceDelay: 1,
-
-            strategyPerformanceFee: 10 * 10 ** 9,
-            protocolPerformanceFee: 2 * 10 ** 9,
-            protocolExitFee: 10 ** 9,
-            protocolTreasury: options.treasury,
-            gatewayVaultManager: gatewayVaultManager.address,
-        });
-    await sleep(1);
-    await protocolGovernance
-        .connect(options.protocolGovernanceAdmin)
-        .commitParams();
-
-    let erc20VaultManager: VaultManager = await deployVaultManagerTest({
-        constructorArgs: {
-            name: options!.vaultManagerName ?? "ERC20VaultManager",
-            symbol: options!.vaultManagerSymbol ?? "E20VM",
-            factory: erc20VaultFactory.address,
-            governanceFactory: vaultGovernanceFactory.address,
-            permissionless: options!.permissionless,
-            governance: protocolGovernance.address,
-        },
->>>>>>> 17fdb4f5
     });
 
     let vaultGovernance: VaultGovernance = await (
