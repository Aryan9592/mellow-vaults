--- conflicted
+++ resolved
@@ -21,11 +21,6 @@
     ProtocolGovernance_constructorArgs,
     VaultGovernance_constructorArgs,
     LpIssuerGovernance_constructorArgs,
-<<<<<<< HEAD
-=======
-    GatewayVaultManager_constructorArgs,
-    GatewayVault_constructorArgs,
->>>>>>> cc99a3e7
     ProtocolGovernance_Params,
     ERC20Test_constructorArgs,
     VaultRegistry_consturctorArgs,
@@ -86,45 +81,6 @@
     return contract;
 };
 
-export const deployVaultGovernanceFactory = async () => {
-    const Contract = await ethers.getContractFactory("VaultGovernanceFactory");
-    const contract = await Contract.deploy();
-    await contract.deployed();
-    return contract;
-};
-
-export const deployVaultManagerGovernance = async (options?: {
-    constructorArgs: VaultManagerGovernance_constructorArgs;
-    adminSigner?: Signer;
-}) => {
-    // defaults<
-    const adminSigner: Signer =
-        options?.adminSigner ?? (await ethers.getSigners())[0];
-    const constructorArgs: VaultManagerGovernance_constructorArgs =
-        options?.constructorArgs ?? {
-            permissionless: false,
-            protocolGovernance: (
-                await deployProtocolGovernance({ adminSigner: adminSigner })
-            ).address,
-            factory: (await deployERC20VaultFactory()).address,
-            governanceFactory: (await deployVaultGovernanceFactory()).address,
-        };
-    // />
-    const contractFactory: ContractFactory = await ethers.getContractFactory(
-        "VaultManagerGovernance"
-    );
-    const contract: VaultManagerGovernance = await contractFactory
-        .connect(adminSigner)
-        .deploy(
-            constructorArgs.permissionless,
-            constructorArgs.protocolGovernance,
-            constructorArgs.factory,
-            constructorArgs.governanceFactory
-        );
-    await contract.deployed();
-    return contract;
-};
-
 export const deployERC20VaultFactory = async () => {
     const Contract = await ethers.getContractFactory("ERC20VaultFactory");
     const contract = await Contract.deploy();
@@ -134,7 +90,6 @@
 
 export const deployVaultGovernance = async (options?: {
     constructorArgs?: VaultGovernance_constructorArgs;
-    factory?: Contract;
 }) => {
     // defaults<
     const constructorArgs: VaultGovernance_constructorArgs =
@@ -398,28 +353,6 @@
             protocolTreasury: options.treasury,
             gatewayVaultManager: gatewayVaultManager.address,
         });
-<<<<<<< HEAD
-    await sleep(1);
-    await protocolGovernance
-        .connect(options.protocolGovernanceAdmin)
-        .commitParams();
-
-    let erc20VaultManager: VaultManager = await deployVaultManagerTest({
-        constructorArgs: {
-            name: options!.vaultManagerName ?? "ERC20VaultManager",
-            symbol: options!.vaultManagerSymbol ?? "E20VM",
-            factory: erc20VaultFactory.address,
-            governanceFactory: vaultGovernanceFactory.address,
-            permissionless: options!.permissionless,
-            governance: protocolGovernance.address,
-        },
-    });
-    await sleep(1);
-    await protocolGovernance
-        .connect(options.protocolGovernanceAdmin)
-        .commitParams();
-=======
->>>>>>> cc99a3e7
 
     let vaultGovernance: VaultGovernance = await (
         await ethers.getContractFactory("VaultGovernanceOld")
