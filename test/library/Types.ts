import { BigNumber } from "@ethersproject/bignumber";
import { BytesLike } from "@ethersproject/bytes";
import { Contract } from "@ethersproject/contracts";
import { Bytes } from "@ethersproject/bytes";

// TODO: use BigNumberish type insted of BigNumber

export type Address = string;

export type IERC20 = Address;
export type IVaultManager = Address;
export type IVaultFactory = Address;
export type IVaultGovernance = Address;
export type IVaultGovernanceOld = Address;
export type IVaultGovernanceFactory = Address;
export type IProtocolGovernance = Address;
export type IGatewayVaultManager = Address;
export type ILpIssuerGovernance = Address;
export type IVault = Address;
export type IVaultRegistry = Address;

export type ERC20 = Contract;
export type ERC20Vault = Contract;
export type ERC20VaultFactory = Contract;
export type ProtocolGovernance = Contract;
export type VaultManager = Contract;
export type VaultManagerGovernance = Contract;
export type VaultGovernanceFactory = Contract;
export type VaultGovernance = Contract;
export type VaultGovernanceOld = Contract;
export type GatewayVaultManager = Contract;
export type LpIssuerGovernance = Contract;
export type GatewayVault = Contract;

export type AaveVaultFactory = Contract;
export type AaveVaultManager = Contract;
export type AaveVault = Contract;


export type GatewayVault_constructorArgs = {
    vaultGovernance: IVaultGovernance;
    vaults: Address[];
    vaultTokens: Address[];
};

export type ProtocolGovernance_Params = {
    maxTokensPerVault: BigNumber;
    governanceDelay: BigNumber;
    strategyPerformanceFee: BigNumber;
    protocolPerformanceFee: BigNumber;
    protocolExitFee: BigNumber;
    protocolTreasury: Address;
<<<<<<< HEAD
    vaultRegistry: IVaultRegistry;
=======
    gatewayVaultManager: IGatewayVaultManager;
>>>>>>> 17fdb4f5
};

export type ProtocolGovernance_constructorArgs = {
    admin: Address;
};

export type LpIssuerGovernance_constructorArgs = {
    gatewayVault: IVault;
    protocolGovernance: IProtocolGovernance;
};

export type VaultGovernanceFactory_constructorArgs = {
    tokens: Address[];
    manager: IVaultManager;
    treasury: Address;
    admin: Address;
};

/**
 * @dev creates IVault
 */
export type ERC20VaultFactory_deployVault = {
    vaultGovernance: IVaultGovernance;
    options: BytesLike;
};
export type ERC20Vault_constructorArgs = ERC20VaultFactory_deployVault;

export type VaultManager_constructorArgs = {
    name: string;
    symbol: string;
    factory: IVaultFactory;
    governanceFactory: IVaultGovernanceFactory;
    permissionless: boolean;
    governance: IProtocolGovernance;
};
/**
 * @dev creates IVault
 */
export type VaultManager_createVault = {
    tokens: IERC20[];
    strategyTreasury: Address;
    admin: Address;
    options: BytesLike;
};

export type VaultManagerGovernance_constructorArgs = {
    permissionless: boolean;
    protocolGovernance: IProtocolGovernance;
    factory: IVaultFactory;
    governanceFactory: IVaultGovernanceFactory;
};

/**
 * @dev creates IVaultGovernanceOld
 */
export type VaultGovernanceFactory_deployVaultGovernance = {
    tokens: Address[];
    manager: IVaultManager;
    treasury: Address;
    admin: Address;
};
export type VaultGovernance_constructorArgs =
    VaultGovernanceFactory_deployVaultGovernance;

export type ERC20Test_constructorArgs = {
    name: string;
    symbol: string;
};

export type AaveTest_constructorArgs = {
    name: string;
    symbol: string;
};

export type AaveVaultManager_constructorArgs = {
    name: string;
    symbol: string;
    factory: IVaultFactory;
    governanceFactory: IVaultGovernanceFactory;
    permissionless: boolean;
    governance: IProtocolGovernance;
};

export type AaveVaultManager_createVault = {
    tokens: IERC20[];
    strategyTreasury: Address;
    admin: Address;
    options: string | Bytes;
};

export type GatewayVaultManager_constructorArgs = {
    name: string;
    symbol: string;
    factory: IVaultFactory;
    governanceFactory: IVaultGovernanceFactory;
    permissionless: boolean;
    governance: IProtocolGovernance;
};<|MERGE_RESOLUTION|>--- conflicted
+++ resolved
@@ -50,11 +50,7 @@
     protocolPerformanceFee: BigNumber;
     protocolExitFee: BigNumber;
     protocolTreasury: Address;
-<<<<<<< HEAD
     vaultRegistry: IVaultRegistry;
-=======
-    gatewayVaultManager: IGatewayVaultManager;
->>>>>>> 17fdb4f5
 };
 
 export type ProtocolGovernance_constructorArgs = {
