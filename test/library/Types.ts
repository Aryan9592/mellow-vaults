import { BytesLike } from "@ethersproject/bytes";
import { Contract } from "@ethersproject/contracts";
import { BigNumberish } from "@ethersproject/bignumber";

export type Address = string;

export type IERC20 = Address;
export type IVaultFactory = Address;
export type IVaultGovernance = Address;
export type ILpIssuerGovernance = Address;
export type IVaultRegistry = Address;
export type IProtocolGovernance = Address;
export type IVault = Address;
<<<<<<< HEAD
export type IGatewayVault = Address;
=======
export type IVaultRegistry = Address;
>>>>>>> cc99a3e7

export type ERC20 = Contract;
export type ERC20Vault = Contract;
export type ERC20VaultFactory = Contract;
export type ProtocolGovernance = Contract;
export type VaultGovernance = Contract;
export type LpIssuerGovernance = Contract;
<<<<<<< HEAD
=======
export type GatewayVault = Contract;

>>>>>>> cc99a3e7
export type AaveVaultFactory = Contract;
export type AaveVault = Contract;
export type VaultRegistry = Contract;
export type AaveVaultGovernance = Contract;
export type ERC20VaultGovernance = Contract;
export type UniV3VaultGovernance = Contract;
export type GatewayVaultGovernance = Contract;

export type GatewayVault_constructorArgs = {
    vaultGovernance: IVaultGovernance;
    vaults: Address[];
    vaultTokens: Address[];
};

export type ProtocolGovernance_Params = {
    maxTokensPerVault: BigNumberish;
    governanceDelay: BigNumberish;
    strategyPerformanceFee: BigNumberish;
    protocolPerformanceFee: BigNumberish;
    protocolExitFee: BigNumberish;
    protocolTreasury: Address;
    vaultRegistry: IVaultRegistry;
};
export type ProtocolGovernance_constructorArgs = {
    admin: Address;
};

export type LpIssuerGovernance_constructorArgs = {
    gatewayVault: IGatewayVault;
    protocolGovernance: IProtocolGovernance;
};

/**
 * @dev creates IVault
 */
export type VaultFactory_deployVault = {
    vaultGovernance: IVaultGovernance;
    options: BytesLike;
};
export type ERC20VaultFactory_deployVault = VaultFactory_deployVault;
export type AaveVaultFactory_deployVault = VaultFactory_deployVault;
export type UniV3VaultFactory_deployVault = VaultFactory_deployVault;
export type GatewayVaultFactory_deployVault = VaultFactory_deployVault;
export type ERC20Vault_constructorArgs = {
    vaultGovernance_: IVaultGovernance;
    vaultTokens_: ERC20[];
};
export type AaveVault_constructorArgs = {
    vaultGovernance_: IVaultGovernance;
    vaultTokens_: ERC20[];
};
export type UniV3Vault_constructorArgs = {
    vaultGovernance_: IVaultGovernance;
    vaultTokens_: ERC20[];
    fee: BigNumberish;
};
export type GatewayVault_constructorArgs = {
    vaultGovernance_: IVaultGovernance;
    vaultToens_: ERC20[];
    vaults_: IVault[];
};

/**
 * @dev IVaultGovernance
 */
export type VaultGovernance_InternalParams = {
    protocolGovernance: IProtocolGovernance;
    vaultRegistry: IVaultRegistry;
};
export type VaultGovernance_constructorArgs = {
    params: VaultGovernance_InternalParams;
};

/**
 * @dev IVaultRegistry
 */
export type VaultRegistry_VaultKind = {
    vaultGovernance: IVaultGovernance;
    vaultFactory: IVaultFactory;
};
export type VaultRegistry_consturctorArgs = {
    name: string;
    symbol: string;
    permissionless: boolean;
    protocolGovernance: IProtocolGovernance;
};
export type VaultRegistry_registerVault = {
    vaultKind: BigNumberish;
    options: BytesLike;
};
export type VaultRegistry_registerVaultKind = {
    vaultKind: VaultRegistry_VaultKind;
};

export type ERC20Test_constructorArgs = {
    name: string;
    symbol: string;
};<|MERGE_RESOLUTION|>--- conflicted
+++ resolved
@@ -11,11 +11,7 @@
 export type IVaultRegistry = Address;
 export type IProtocolGovernance = Address;
 export type IVault = Address;
-<<<<<<< HEAD
 export type IGatewayVault = Address;
-=======
-export type IVaultRegistry = Address;
->>>>>>> cc99a3e7
 
 export type ERC20 = Contract;
 export type ERC20Vault = Contract;
@@ -23,11 +19,8 @@
 export type ProtocolGovernance = Contract;
 export type VaultGovernance = Contract;
 export type LpIssuerGovernance = Contract;
-<<<<<<< HEAD
-=======
 export type GatewayVault = Contract;
 
->>>>>>> cc99a3e7
 export type AaveVaultFactory = Contract;
 export type AaveVault = Contract;
 export type VaultRegistry = Contract;
@@ -35,12 +28,6 @@
 export type ERC20VaultGovernance = Contract;
 export type UniV3VaultGovernance = Contract;
 export type GatewayVaultGovernance = Contract;
-
-export type GatewayVault_constructorArgs = {
-    vaultGovernance: IVaultGovernance;
-    vaults: Address[];
-    vaultTokens: Address[];
-};
 
 export type ProtocolGovernance_Params = {
     maxTokensPerVault: BigNumberish;
@@ -86,7 +73,7 @@
 };
 export type GatewayVault_constructorArgs = {
     vaultGovernance_: IVaultGovernance;
-    vaultToens_: ERC20[];
+    vaultTokens_: ERC20[];
     vaults_: IVault[];
 };
 
