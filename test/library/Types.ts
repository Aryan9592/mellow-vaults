import { BytesLike } from "@ethersproject/bytes";
import { Contract } from "@ethersproject/contracts";

export type Address = string;

export type IERC20 = Address;
export type IVaultManager = Address;
export type IVaultFactory = Address;
export type IVaultGovernance = Address;
export type IVaultGovernanceFactory = Address;
export type IProtocolGovernance = Address;
export type IGatewayVaultManager = Address;
export type ILpIssuerGovernance = Address;
export type IVault = Address;

export type ERC20 = Contract;
export type ERC20Vault = Contract;
export type ERC20VaultFactory = Contract;
export type ProtocolGovernance = Contract;
export type VaultManager = Contract;
export type VaultManagerGovernance = Contract;
export type VaultGovernanceFactory = Contract;
export type VaultGovernance = Contract;
<<<<<<< HEAD
export type GatewayVaultManager = Contract;
=======
export type LpIssuerGovernance = Contract;
>>>>>>> b64ed6c2

export type ProtocolGovernance_Params = {
    maxTokensPerVault: number;
    governanceDelay: number;
    strategyPerformanceFee: number;
    protocolPerformanceFee: number;
    protocolExitFee: number;
    protocolTreasury: Address;
    gatewayVaultManager: IGatewayVaultManager;
}

export type ProtocolGovernance_constructorArgs = {
    admin: Address;
};

export type LpIssuerGovernance_constructorArgs = {
    gatewayVault: IVault;
    protocolGovernance: IProtocolGovernance;
}

export type VaultGovernanceFactory_constructorArgs = {
    tokens: Address[];
    manager: IVaultManager;
    treasury: Address;
    admin: Address;
};

/**
 * @dev creates IVault
 */
export type ERC20VaultFactory_deployVault = {
    vaultGovernance: IVaultGovernance;
    options: BytesLike;
};
export type ERC20Vault_constructorArgs = ERC20VaultFactory_deployVault;

export type VaultManager_constructorArgs = {
    name: string,
    symbol: string,
    factory: IVaultFactory,
    governanceFactory: IVaultGovernanceFactory,
    permissionless: boolean,
    governance: IProtocolGovernance
};
/**
 * @dev creates IVault
 */
export type VaultManager_createVault = {
    tokens: IERC20[],
    strategyTreasury: Address,
    admin: Address,
    options: BytesLike
};

export type VaultManagerGovernance_constructorArgs = {
    permissionless: boolean,
    protocolGovernance: IProtocolGovernance,
    factory: IVaultFactory,
    governanceFactory: IVaultGovernanceFactory
};

/**
 * @dev creates IVaultGovernance
 */
export type VaultGovernanceFactory_deployVaultGovernance = {
    tokens: Address[],
    manager: IVaultManager,
    treasury: Address,
    admin: Address
};
export type VaultGovernance_constructorArgs = VaultGovernanceFactory_deployVaultGovernance;

export type ERC20Test_constructorArgs = {
    name: string,
    symbol: string
};

export type GatewayVaultManager_constructorArgs = {
    name: string;
    symbol: string;
    factory: IVaultFactory;
    governanceFactory: IVaultGovernanceFactory;
    permissionless: boolean;
    governance: IProtocolGovernance;
};<|MERGE_RESOLUTION|>--- conflicted
+++ resolved
@@ -21,11 +21,8 @@
 export type VaultManagerGovernance = Contract;
 export type VaultGovernanceFactory = Contract;
 export type VaultGovernance = Contract;
-<<<<<<< HEAD
 export type GatewayVaultManager = Contract;
-=======
 export type LpIssuerGovernance = Contract;
->>>>>>> b64ed6c2
 
 export type ProtocolGovernance_Params = {
     maxTokensPerVault: number;
