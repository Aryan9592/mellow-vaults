import { BigNumber } from "@ethersproject/bignumber";
import { BytesLike } from "@ethersproject/bytes";
import { Contract } from "@ethersproject/contracts";
import { Bytes } from "@ethersproject/bytes";

// TODO: use BigNumberish type insted of BigNumber

export type Address = string;

export type IERC20 = Address;
export type IVaultManager = Address;
export type IVaultFactory = Address;
export type IVaultGovernance = Address;
export type IVaultGovernanceFactory = Address;
export type IProtocolGovernance = Address;
export type IGatewayVaultManager = Address;
export type ILpIssuerGovernance = Address;
export type IVault = Address;

export type ERC20 = Contract;
export type ERC20Vault = Contract;
export type ERC20VaultFactory = Contract;
export type ProtocolGovernance = Contract;
export type VaultManager = Contract;
export type VaultManagerGovernance = Contract;
export type VaultGovernanceFactory = Contract;
export type VaultGovernance = Contract;
export type GatewayVaultManager = Contract;
export type LpIssuerGovernance = Contract;

export type AaveToken = Contract;
export type AaveVaultFactory = Contract;
export type AaveVaultManager = Contract;
export type AaveVault = Contract;

export type ProtocolGovernance_Params = {
    maxTokensPerVault: BigNumber;
    governanceDelay: BigNumber;
    strategyPerformanceFee: BigNumber;
    protocolPerformanceFee: BigNumber;
    protocolExitFee: BigNumber;
    protocolTreasury: Address;
    gatewayVaultManager: IGatewayVaultManager;
}

export type ProtocolGovernance_constructorArgs = {
    admin: Address;
};

export type LpIssuerGovernance_constructorArgs = {
    gatewayVault: IVault;
    protocolGovernance: IProtocolGovernance;
}

export type VaultGovernanceFactory_constructorArgs = {
    tokens: Address[];
    manager: IVaultManager;
    treasury: Address;
    admin: Address;
};

/**
 * @dev creates IVault
 */
export type ERC20VaultFactory_deployVault = {
    vaultGovernance: IVaultGovernance;
    options: BytesLike;
};
export type ERC20Vault_constructorArgs = ERC20VaultFactory_deployVault;

export type VaultManager_constructorArgs = {
    name: string,
    symbol: string,
    factory: IVaultFactory,
    governanceFactory: IVaultGovernanceFactory,
    permissionless: boolean,
    governance: IProtocolGovernance
};
/**
 * @dev creates IVault
 */
export type VaultManager_createVault = {
    tokens: IERC20[],
    strategyTreasury: Address,
    admin: Address,
    options: BytesLike
};

export type VaultManagerGovernance_constructorArgs = {
    permissionless: boolean,
    protocolGovernance: IProtocolGovernance,
    factory: IVaultFactory,
    governanceFactory: IVaultGovernanceFactory
};

/**
 * @dev creates IVaultGovernance
 */
export type VaultGovernanceFactory_deployVaultGovernance = {
    tokens: Address[],
    manager: IVaultManager,
    treasury: Address,
    admin: Address
};
export type VaultGovernance_constructorArgs = VaultGovernanceFactory_deployVaultGovernance;

export type ERC20Test_constructorArgs = {
    name: string,
    symbol: string
};

<<<<<<< HEAD
export type AaveTest_constructorArgs = {
    name: string;
    symbol: string;
};

export type AaveVaultManager_constructorArgs = {
    name: string,
    symbol: string,
    factory: IVaultFactory,
    governanceFactory: IVaultGovernanceFactory,
    permissionless: boolean,
    governance: IProtocolGovernance
};

export type AaveVaultManager_createVault = {
    tokens: IERC20[],
    strategyTreasury: Address,
    admin: Address,
    options: string | Bytes
=======
export type GatewayVaultManager_constructorArgs = {
    name: string;
    symbol: string;
    factory: IVaultFactory;
    governanceFactory: IVaultGovernanceFactory;
    permissionless: boolean;
    governance: IProtocolGovernance;
>>>>>>> 4f85b8d7
};<|MERGE_RESOLUTION|>--- conflicted
+++ resolved
@@ -28,7 +28,6 @@
 export type GatewayVaultManager = Contract;
 export type LpIssuerGovernance = Contract;
 
-export type AaveToken = Contract;
 export type AaveVaultFactory = Contract;
 export type AaveVaultManager = Contract;
 export type AaveVault = Contract;
@@ -109,7 +108,6 @@
     symbol: string
 };
 
-<<<<<<< HEAD
 export type AaveTest_constructorArgs = {
     name: string;
     symbol: string;
@@ -129,7 +127,8 @@
     strategyTreasury: Address,
     admin: Address,
     options: string | Bytes
-=======
+};
+
 export type GatewayVaultManager_constructorArgs = {
     name: string;
     symbol: string;
@@ -137,5 +136,4 @@
     governanceFactory: IVaultGovernanceFactory;
     permissionless: boolean;
     governance: IProtocolGovernance;
->>>>>>> 4f85b8d7
 };