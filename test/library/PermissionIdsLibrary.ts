--- conflicted
+++ resolved
@@ -1,11 +1,6 @@
-<<<<<<< HEAD
-export const REGISTER_VAULT = 1;
-export const CREATE_VAULT = 2;
-=======
 export const CLAIM = 0;
 export const REGISTER_VAULT = 1;
 export const ERC20_TRANSFER = 2;
 export const ERC20_SWAP = 3;
 export const ERC20_VAULT_TOKEN = 4;
-export const CREATE_VAULT = 5;
->>>>>>> d5502b5b
+export const CREATE_VAULT = 5;