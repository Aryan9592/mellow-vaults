--- conflicted
+++ resolved
@@ -102,14 +102,6 @@
             await sleepTo(this.startTimestamp);
         });
 
-<<<<<<< HEAD
-        const delayedProtocolParams: Arbitrary<DelayedProtocolParamsStruct> =
-            address.map((trader) => ({
-                trader,
-            }));
-
-=======
->>>>>>> 3bff260a
         describe("#constructor", () => {
             it("deploys a new contract", async () => {
                 expect(ethers.constants.AddressZero).to.not.eq(
