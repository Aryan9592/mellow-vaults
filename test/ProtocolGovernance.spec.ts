--- conflicted
+++ resolved
@@ -1444,31 +1444,7 @@
             });
         });
 
-<<<<<<< HEAD
         describe("#rollbackStagedPermissionGrants", () => {
-            pit(
-                "rolls back all staged permission grants",
-                { numRuns: RUNS.verylow },
-                address.filter((x) => x !== ethers.constants.AddressZero),
-                uint8,
-                async (target: string, permissionId: BigNumber) => {
-                    await this.subject
-                        .connect(this.admin)
-                        .stagePermissionGrants(target, [permissionId]);
-                    await this.subject
-                        .connect(this.admin)
-                        .rollbackStagedPermissionGrants();
-                    expect(await this.subject.stagedPermissionGrantsAddresses())
-                        .to.be.empty;
-                    expect(
-                        await this.subject.stagedPermissionGrantsMasks(target)
-                    ).to.deep.equal(BigNumber.from(0));
-                    return true;
-                }
-            );
-            it("emits AllStagedPermissionGrantsRolledBack event", async () => {
-=======
-        describe("#rollbackAllPermissionGrants", () => {
             it("rolls back all staged permission grants", async () => {
                 let targetAddress = randomAddress();
                 let permissionIds = permissionIdsByMask(
@@ -1479,9 +1455,8 @@
                     .stagePermissionGrants(targetAddress, permissionIds);
                 await this.subject
                     .connect(this.admin)
-                    .rollbackAllPermissionGrants();
-                expect(await this.subject.stagedPermissionGrantsAddresses()).to
-                    .be.empty;
+                    .rollbackStagedPermissionGrants();
+                expect(await this.subject.stagedPermissionGrantsAddresses()).to.be.empty;
                 expect(
                     await this.subject.stagedPermissionGrantsMasks(
                         targetAddress
@@ -1490,8 +1465,7 @@
                 return true;
             });
 
-            it("emits AllPermissionGrantsRolledBack event", async () => {
->>>>>>> a57968ff
+            it("emits AllStagedPermissionGrantsRolledBack event", async () => {
                 await expect(
                     this.subject
                         .connect(this.admin)
