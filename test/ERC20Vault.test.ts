<<<<<<< HEAD
// import { expect } from "chai";
// import { ethers, deployments } from "hardhat";
// import { BigNumber, Signer } from "ethers";
// import {
//     ERC20,
//     ERC20Vault,
//     ERC20VaultFactory,
//     VaultManager,
//     VaultGovernance,
//     VaultGovernanceFactory,
//     ProtocolGovernance
// } from "./library/Types";
// import { deployERC20VaultSystem } from "./library/Deployments";
// import Exceptions from "./library/Exceptions";

// describe("ERC20Vault", function () {
//     describe("when permissionless is set to true", () => {
//         let deployer: Signer;
//         let user: Signer;
//         let stranger: Signer;
//         let treasury: Signer;
//         let protocolGovernanceAdmin: Signer;

//         let tokens: ERC20[];
//         let erc20Vault: ERC20Vault;
//         let erc20VaultFactory: ERC20VaultFactory;
//         let erc20VaultManager: VaultManager;
//         let vaultGovernance: VaultGovernance;
//         let vaultGovernanceFactory: VaultGovernanceFactory;
//         let protocolGovernance: ProtocolGovernance;
//         let nft: number;
//         let deployment: Function;

//         before(async () => {
//             [
//                 deployer,
//                 user,
//                 stranger,
//                 treasury,
//                 protocolGovernanceAdmin,
//             ] = await ethers.getSigners();

//             deployment = deployments.createFixture(async () => {
//                 await deployments.fixture();
//                 let options = {
//                     protocolGovernanceAdmin: protocolGovernanceAdmin,
//                     treasury: await treasury.getAddress(),
//                     tokensCount: 2,
//                     permissionless: true,
//                     vaultManagerName: "vault manager ¯\\_(ツ)_/¯",
//                     vaultManagerSymbol: "erc20vm"
//                 };
//                 return await deployERC20VaultSystem(options);
//             });
//         });

//         beforeEach(async () => {
//             ({
//                 tokens,
//                 erc20VaultFactory,
//                 erc20VaultManager,
//                 vaultGovernanceFactory,
//                 vaultGovernance,
//                 protocolGovernance,
//                 erc20Vault,
//                 nft
//             } = await deployment());
//             // approve all tokens to the vault
//             for (let i: number = 0; i < tokens.length; ++i) {
//                 await tokens[i].connect(deployer).approve(
//                     erc20Vault.address, 
//                     BigNumber.from(10**9).mul(BigNumber.from(10**9)).mul(BigNumber.from(10**9))
//                 );
//             }
//         });

//         describe("constructor", () => {
//             it("has correct vaultGovernance address", async () => {
//                 expect(await erc20Vault.vaultGovernance()).to.equal(vaultGovernance.address);
//             });

//             it("has zero tvl", async () => {
//                 expect(await erc20Vault.tvl()).to.deep.equal([BigNumber.from(0), BigNumber.from(0)]);
//             });

//             it("has zero earnings", async () => {
//                 expect(await erc20Vault.earnings()).to.deep.equal([BigNumber.from(0), BigNumber.from(0)]);
//             });

//             it("nft owner", async () => {
//                 expect(await erc20VaultManager.ownerOf(nft)).to.equals(await deployer.getAddress());
//             });
//         });

//         describe("push", () => {
//             it("when not approved nor owner", async () => {
//                 await expect(erc20Vault.connect(stranger).push(
//                     [tokens[0].address], 
//                     [BigNumber.from(1)],
//                     false,
//                     []
//                 )).to.be.revertedWith(Exceptions.APPROVED_OR_OWNER);
//             });

//             it("when tokens and tokenAmounts lengthes do not match", async () => {
//                 await expect(erc20Vault.push(
//                     [tokens[0].address], 
//                     [BigNumber.from(1), BigNumber.from(1)],
//                     true,
//                     []
//                 )).to.be.revertedWith(Exceptions.INCONSISTENT_LENGTH);
//             });

//             it("when tokens not sorted", async () => {
//                 await expect(erc20Vault.push(
//                     [tokens[1].address, tokens[0].address], 
//                     [BigNumber.from(1), BigNumber.from(1)],
//                     true,
//                     []
//                 )).to.be.revertedWith(Exceptions.SORTED_AND_UNIQUE);
//             })

//             it("when tokens not unique", async () => {
//                 await expect(erc20Vault.push(
//                     [tokens[0].address, tokens[0].address],
//                     [BigNumber.from(1), BigNumber.from(1)],
//                     true,
//                     []
//                 )).to.be.revertedWith(Exceptions.SORTED_AND_UNIQUE);
//             });

//             it("when tokens not sorted nor unique", async () => {
//                 await expect(erc20Vault.push(
//                     [tokens[1].address, tokens[0].address, tokens[1].address],
//                     [BigNumber.from(1), BigNumber.from(1), BigNumber.from(1)],
//                     true,
//                     []
//                 )).to.be.revertedWith(Exceptions.SORTED_AND_UNIQUE);
//             });

//             it("passes when no tokens transferred", async () => {
//                 const amounts = await erc20Vault.callStatic.push(
//                     [tokens[0].address], 
//                     [BigNumber.from(10**9)],
//                     true,
//                     []
//                 );
//                 expect(amounts).to.deep.equal([BigNumber.from(10**9)]);
//             });

//             it("passes when tokens transferred", async () => {
//                 await tokens[1].transfer(erc20Vault.address, BigNumber.from(100 * 10**9));
//                 const args = [
//                     [tokens[1].address],
//                     [BigNumber.from(100 * 10**9)],
//                     true,
//                     []
//                 ];
//                 const amounts = await erc20Vault.callStatic.push(...args);
//                 const tx = await erc20Vault.push(...args);
//                 await tx.wait();
//                 expect(amounts).to.deep.equal([BigNumber.from(100 * 10**9)]);
//             });
//         });

//         describe("pull", () => {

//         });

//         describe("transferAndPush", () => {

//             it("when not approved nor owner", async () => {
//                 await expect(erc20Vault.connect(stranger).transferAndPush(
//                     await deployer.getAddress(),
//                     [tokens[0].address], 
//                     [BigNumber.from(1)],
//                     false,
//                     []
//                 )).to.be.revertedWith(Exceptions.APPROVED_OR_OWNER);
//             });

//             it("when tokens and tokenAmounts lengthes do not match", async () => {
//                 await expect(erc20Vault.transferAndPush(
//                     await deployer.getAddress(),
//                     [tokens[0].address], 
//                     [BigNumber.from(1), BigNumber.from(1)],
//                     true,
//                     []
//                 )).to.be.revertedWith(Exceptions.INCONSISTENT_LENGTH);
//             });

//             it("when tokens not sorted", async () => {
//                 await expect(erc20Vault.transferAndPush(
//                     await deployer.getAddress(),
//                     [tokens[1].address, tokens[0].address], 
//                     [BigNumber.from(1), BigNumber.from(1)],
//                     true,
//                     []
//                 )).to.be.revertedWith(Exceptions.SORTED_AND_UNIQUE);
//             })

//             it("when tokens not unique", async () => {
//                 await expect(erc20Vault.transferAndPush(
//                     await deployer.getAddress(),
//                     [tokens[0].address, tokens[0].address],
//                     [BigNumber.from(1), BigNumber.from(1)],
//                     true,
//                     []
//                 )).to.be.revertedWith(Exceptions.SORTED_AND_UNIQUE);
//             });

//             it("when tokens not sorted nor unique", async () => {
//                 await expect(erc20Vault.transferAndPush(
//                     await deployer.getAddress(),
//                     [tokens[1].address, tokens[0].address, tokens[1].address],
//                     [BigNumber.from(1), BigNumber.from(1), BigNumber.from(1)],
//                     true,
//                     []
//                 )).to.be.revertedWith(Exceptions.SORTED_AND_UNIQUE);
//             });

//             it("when ok", async () => {
//                 expect(await erc20Vault.callStatic.transferAndPush(
//                     await deployer.getAddress(),
//                     [tokens[0].address], 
//                     [BigNumber.from(10**9)],
//                     true,
//                     []
//                 )).to.deep.equal([BigNumber.from(10**9)]);
//             });

//             it("when not enough balance", async () => {
//                 await tokens[0].transfer(await user.getAddress(), BigNumber.from(10**3));
//                 await tokens[0].connect(user).approve(
//                     erc20Vault.address,
//                     BigNumber.from(10**3)
//                 );
//                 await expect(erc20Vault.transferAndPush(
//                     await user.getAddress(),
//                     [tokens[0].address], 
//                     [BigNumber.from(10**9)],
//                     true,
//                     []
//                 )).to.be.revertedWith(Exceptions.ERC20_INSUFFICIENT_BALANCE);
//             });
//         });

//         describe("tvl", () => {
//             before(async () => {
//                 for (let i: number = 0; i < tokens.length; ++i) {
//                     await tokens[i].connect(deployer).approve(
//                         erc20Vault.address, 
//                         BigNumber.from(10**9).mul(BigNumber.from(10**9)).mul(BigNumber.from(10**9))
//                     );
//                 }
//             });

//             it("passes", async () => {
//                 await erc20Vault.transferAndPush(
//                     await deployer.getAddress(),
//                     [tokens[0].address], 
//                     [BigNumber.from(10**9)],
//                     false,
//                     []
//                 );
//                 console.log((await erc20Vault.tvl()).map((x: BigNumber) => {
//                     return x.toString();
//                 }));
//                 // .to.deep.equal([
//                 //     BigNumber.from(10**9),
//                 //     BigNumber.from(0),
//                 // ]);
//             });
//         });

//         describe("collectEarnings", () => {

//         });

//         describe("reclaimTokens", () => {

//         });

//         describe("claimRewards", () => {
=======
import { expect } from "chai";
import { ethers, deployments } from "hardhat";
import { BigNumber, Signer } from "ethers";
import {
    ERC20,
    ERC20Vault,
    ERC20VaultFactory,
    VaultManager,
    VaultGovernance,
    VaultGovernanceFactory,
    ProtocolGovernance,
    GatewayVaultManager,
} from "./library/Types";
import { deployERC20VaultSystem } from "./library/Deployments";
import Exceptions from "./library/Exceptions";

describe("ERC20Vault", function () {
    describe("when permissionless is set to true", () => {
        let deployer: Signer;
        let user: Signer;
        let stranger: Signer;
        let treasury: Signer;
        let protocolGovernanceAdmin: Signer;

        let tokens: ERC20[];
        let erc20Vault: ERC20Vault;
        let erc20VaultFactory: ERC20VaultFactory;
        let erc20VaultManager: VaultManager;
        let vaultGovernance: VaultGovernance;
        let vaultGovernanceFactory: VaultGovernanceFactory;
        let protocolGovernance: ProtocolGovernance;
        let gatewayVaultManager: GatewayVaultManager;
        let nft: number;
        let deployment: Function;

        before(async () => {
            [
                deployer,
                user,
                stranger,
                treasury,
                protocolGovernanceAdmin,
            ] = await ethers.getSigners();

            deployment = deployments.createFixture(async () => {
                await deployments.fixture();
                let options = {
                    protocolGovernanceAdmin: protocolGovernanceAdmin,
                    treasury: await treasury.getAddress(),
                    tokensCount: 2,
                    permissionless: true,
                    vaultManagerName: "vault manager ¯\\_(ツ)_/¯",
                    vaultManagerSymbol: "erc20vm"
                };
                return await deployERC20VaultSystem(options);
            });
        });

        beforeEach(async () => {
            ({
                tokens,
                erc20VaultFactory,
                erc20VaultManager,
                vaultGovernanceFactory,
                vaultGovernance,
                protocolGovernance,
                erc20Vault,
                nft,
                gatewayVaultManager,
            } = await deployment());
            // approve all tokens to the vault
            for (let i: number = 0; i < tokens.length; ++i) {
                await tokens[i].connect(deployer).approve(
                    erc20Vault.address, 
                    BigNumber.from(10**9).mul(BigNumber.from(10**9)).mul(BigNumber.from(10**9))
                );
            }
        });

        describe("constructor", () => {
            it("has correct vaultGovernance address", async () => {
                expect(await erc20Vault.vaultGovernance()).to.equal(vaultGovernance.address);
            });

            it("has zero tvl", async () => {
                expect(await erc20Vault.tvl()).to.deep.equal([BigNumber.from(0), BigNumber.from(0)]);
            });

            it("has zero earnings", async () => {
                expect(await erc20Vault.earnings()).to.deep.equal([BigNumber.from(0), BigNumber.from(0)]);
            });

            it("nft owner", async () => {
                expect(await erc20VaultManager.ownerOf(nft)).to.equals(await deployer.getAddress());
            });
        });

        describe("push", () => {
            it("when not approved nor owner", async () => {
                await expect(erc20Vault.connect(stranger).push(
                    [tokens[0].address], 
                    [BigNumber.from(1)],
                    false,
                    []
                )).to.be.revertedWith(Exceptions.APPROVED_OR_OWNER);
            });

            it("when tokens and tokenAmounts lengthes do not match", async () => {
                await expect(erc20Vault.push(
                    [tokens[0].address], 
                    [BigNumber.from(1), BigNumber.from(1)],
                    true,
                    []
                )).to.be.revertedWith(Exceptions.INCONSISTENT_LENGTH);
            });

            it("when tokens not sorted", async () => {
                await expect(erc20Vault.push(
                    [tokens[1].address, tokens[0].address], 
                    [BigNumber.from(1), BigNumber.from(1)],
                    true,
                    []
                )).to.be.revertedWith(Exceptions.SORTED_AND_UNIQUE);
            })

            it("when tokens not unique", async () => {
                await expect(erc20Vault.push(
                    [tokens[0].address, tokens[0].address],
                    [BigNumber.from(1), BigNumber.from(1)],
                    true,
                    []
                )).to.be.revertedWith(Exceptions.SORTED_AND_UNIQUE);
            });

            it("when tokens not sorted nor unique", async () => {
                await expect(erc20Vault.push(
                    [tokens[1].address, tokens[0].address, tokens[1].address],
                    [BigNumber.from(1), BigNumber.from(1), BigNumber.from(1)],
                    true,
                    []
                )).to.be.revertedWith(Exceptions.SORTED_AND_UNIQUE);
            });

            it("passes when no tokens transferred", async () => {
                const amounts = await erc20Vault.callStatic.push(
                    [tokens[0].address], 
                    [BigNumber.from(10**9)],
                    true,
                    []
                );
                expect(amounts).to.deep.equal([BigNumber.from(10**9)]);
            });

            it("passes when tokens transferred", async () => {
                await tokens[1].transfer(erc20Vault.address, BigNumber.from(100 * 10**9));
                const args = [
                    [tokens[1].address],
                    [BigNumber.from(100 * 10**9)],
                    true,
                    []
                ];
                const amounts = await erc20Vault.callStatic.push(...args);
                const tx = await erc20Vault.push(...args);
                await tx.wait();
                expect(amounts).to.deep.equal([BigNumber.from(100 * 10**9)]);
            });
        });

        describe("pull", () => {

        });

        describe("transferAndPush", () => {

            it("when not approved nor owner", async () => {
                await expect(erc20Vault.connect(stranger).transferAndPush(
                    await deployer.getAddress(),
                    [tokens[0].address], 
                    [BigNumber.from(1)],
                    false,
                    []
                )).to.be.revertedWith(Exceptions.APPROVED_OR_OWNER);
            });

            it("when tokens and tokenAmounts lengthes do not match", async () => {
                await expect(erc20Vault.transferAndPush(
                    await deployer.getAddress(),
                    [tokens[0].address], 
                    [BigNumber.from(1), BigNumber.from(1)],
                    true,
                    []
                )).to.be.revertedWith(Exceptions.INCONSISTENT_LENGTH);
            });

            it("when tokens not sorted", async () => {
                await expect(erc20Vault.transferAndPush(
                    await deployer.getAddress(),
                    [tokens[1].address, tokens[0].address], 
                    [BigNumber.from(1), BigNumber.from(1)],
                    true,
                    []
                )).to.be.revertedWith(Exceptions.SORTED_AND_UNIQUE);
            })

            it("when tokens not unique", async () => {
                await expect(erc20Vault.transferAndPush(
                    await deployer.getAddress(),
                    [tokens[0].address, tokens[0].address],
                    [BigNumber.from(1), BigNumber.from(1)],
                    true,
                    []
                )).to.be.revertedWith(Exceptions.SORTED_AND_UNIQUE);
            });

            it("when tokens not sorted nor unique", async () => {
                await expect(erc20Vault.transferAndPush(
                    await deployer.getAddress(),
                    [tokens[1].address, tokens[0].address, tokens[1].address],
                    [BigNumber.from(1), BigNumber.from(1), BigNumber.from(1)],
                    true,
                    []
                )).to.be.revertedWith(Exceptions.SORTED_AND_UNIQUE);
            });

            it("when ok", async () => {
                expect(await erc20Vault.callStatic.transferAndPush(
                    await deployer.getAddress(),
                    [tokens[0].address], 
                    [BigNumber.from(10**9)],
                    true,
                    []
                )).to.deep.equal([BigNumber.from(10**9)]);
            });

            it("when not enough balance", async () => {
                await tokens[0].transfer(await user.getAddress(), BigNumber.from(10**3));
                await tokens[0].connect(user).approve(
                    erc20Vault.address,
                    BigNumber.from(10**3)
                );
                await expect(erc20Vault.transferAndPush(
                    await user.getAddress(),
                    [tokens[0].address], 
                    [BigNumber.from(10**9)],
                    true,
                    []
                )).to.be.revertedWith(Exceptions.ERC20_INSUFFICIENT_BALANCE);
            });
        });

        describe("tvl", () => {
            before(async () => {
                for (let i: number = 0; i < tokens.length; ++i) {
                    await tokens[i].connect(deployer).approve(
                        erc20Vault.address, 
                        BigNumber.from(10**9).mul(BigNumber.from(10**9)).mul(BigNumber.from(10**9))
                    );
                }
            });

            it("passes", async () => {
                await erc20Vault.transferAndPush(
                    await deployer.getAddress(),
                    [tokens[0].address], 
                    [BigNumber.from(10**9)],
                    false,
                    []
                );
                console.log((await erc20Vault.tvl()).map((x: BigNumber) => {
                    return x.toString();
                }));
                // .to.deep.equal([
                //     BigNumber.from(10**9),
                //     BigNumber.from(0),
                // ]);
            });
        });

        describe("collectEarnings", () => {

        });

        describe("reclaimTokens", () => {

        });

        describe("claimRewards", () => {
>>>>>>> fcfc2b76
            
//         });

//     });
// });<|MERGE_RESOLUTION|>--- conflicted
+++ resolved
@@ -1,289 +1,3 @@
-<<<<<<< HEAD
-// import { expect } from "chai";
-// import { ethers, deployments } from "hardhat";
-// import { BigNumber, Signer } from "ethers";
-// import {
-//     ERC20,
-//     ERC20Vault,
-//     ERC20VaultFactory,
-//     VaultManager,
-//     VaultGovernance,
-//     VaultGovernanceFactory,
-//     ProtocolGovernance
-// } from "./library/Types";
-// import { deployERC20VaultSystem } from "./library/Deployments";
-// import Exceptions from "./library/Exceptions";
-
-// describe("ERC20Vault", function () {
-//     describe("when permissionless is set to true", () => {
-//         let deployer: Signer;
-//         let user: Signer;
-//         let stranger: Signer;
-//         let treasury: Signer;
-//         let protocolGovernanceAdmin: Signer;
-
-//         let tokens: ERC20[];
-//         let erc20Vault: ERC20Vault;
-//         let erc20VaultFactory: ERC20VaultFactory;
-//         let erc20VaultManager: VaultManager;
-//         let vaultGovernance: VaultGovernance;
-//         let vaultGovernanceFactory: VaultGovernanceFactory;
-//         let protocolGovernance: ProtocolGovernance;
-//         let nft: number;
-//         let deployment: Function;
-
-//         before(async () => {
-//             [
-//                 deployer,
-//                 user,
-//                 stranger,
-//                 treasury,
-//                 protocolGovernanceAdmin,
-//             ] = await ethers.getSigners();
-
-//             deployment = deployments.createFixture(async () => {
-//                 await deployments.fixture();
-//                 let options = {
-//                     protocolGovernanceAdmin: protocolGovernanceAdmin,
-//                     treasury: await treasury.getAddress(),
-//                     tokensCount: 2,
-//                     permissionless: true,
-//                     vaultManagerName: "vault manager ¯\\_(ツ)_/¯",
-//                     vaultManagerSymbol: "erc20vm"
-//                 };
-//                 return await deployERC20VaultSystem(options);
-//             });
-//         });
-
-//         beforeEach(async () => {
-//             ({
-//                 tokens,
-//                 erc20VaultFactory,
-//                 erc20VaultManager,
-//                 vaultGovernanceFactory,
-//                 vaultGovernance,
-//                 protocolGovernance,
-//                 erc20Vault,
-//                 nft
-//             } = await deployment());
-//             // approve all tokens to the vault
-//             for (let i: number = 0; i < tokens.length; ++i) {
-//                 await tokens[i].connect(deployer).approve(
-//                     erc20Vault.address, 
-//                     BigNumber.from(10**9).mul(BigNumber.from(10**9)).mul(BigNumber.from(10**9))
-//                 );
-//             }
-//         });
-
-//         describe("constructor", () => {
-//             it("has correct vaultGovernance address", async () => {
-//                 expect(await erc20Vault.vaultGovernance()).to.equal(vaultGovernance.address);
-//             });
-
-//             it("has zero tvl", async () => {
-//                 expect(await erc20Vault.tvl()).to.deep.equal([BigNumber.from(0), BigNumber.from(0)]);
-//             });
-
-//             it("has zero earnings", async () => {
-//                 expect(await erc20Vault.earnings()).to.deep.equal([BigNumber.from(0), BigNumber.from(0)]);
-//             });
-
-//             it("nft owner", async () => {
-//                 expect(await erc20VaultManager.ownerOf(nft)).to.equals(await deployer.getAddress());
-//             });
-//         });
-
-//         describe("push", () => {
-//             it("when not approved nor owner", async () => {
-//                 await expect(erc20Vault.connect(stranger).push(
-//                     [tokens[0].address], 
-//                     [BigNumber.from(1)],
-//                     false,
-//                     []
-//                 )).to.be.revertedWith(Exceptions.APPROVED_OR_OWNER);
-//             });
-
-//             it("when tokens and tokenAmounts lengthes do not match", async () => {
-//                 await expect(erc20Vault.push(
-//                     [tokens[0].address], 
-//                     [BigNumber.from(1), BigNumber.from(1)],
-//                     true,
-//                     []
-//                 )).to.be.revertedWith(Exceptions.INCONSISTENT_LENGTH);
-//             });
-
-//             it("when tokens not sorted", async () => {
-//                 await expect(erc20Vault.push(
-//                     [tokens[1].address, tokens[0].address], 
-//                     [BigNumber.from(1), BigNumber.from(1)],
-//                     true,
-//                     []
-//                 )).to.be.revertedWith(Exceptions.SORTED_AND_UNIQUE);
-//             })
-
-//             it("when tokens not unique", async () => {
-//                 await expect(erc20Vault.push(
-//                     [tokens[0].address, tokens[0].address],
-//                     [BigNumber.from(1), BigNumber.from(1)],
-//                     true,
-//                     []
-//                 )).to.be.revertedWith(Exceptions.SORTED_AND_UNIQUE);
-//             });
-
-//             it("when tokens not sorted nor unique", async () => {
-//                 await expect(erc20Vault.push(
-//                     [tokens[1].address, tokens[0].address, tokens[1].address],
-//                     [BigNumber.from(1), BigNumber.from(1), BigNumber.from(1)],
-//                     true,
-//                     []
-//                 )).to.be.revertedWith(Exceptions.SORTED_AND_UNIQUE);
-//             });
-
-//             it("passes when no tokens transferred", async () => {
-//                 const amounts = await erc20Vault.callStatic.push(
-//                     [tokens[0].address], 
-//                     [BigNumber.from(10**9)],
-//                     true,
-//                     []
-//                 );
-//                 expect(amounts).to.deep.equal([BigNumber.from(10**9)]);
-//             });
-
-//             it("passes when tokens transferred", async () => {
-//                 await tokens[1].transfer(erc20Vault.address, BigNumber.from(100 * 10**9));
-//                 const args = [
-//                     [tokens[1].address],
-//                     [BigNumber.from(100 * 10**9)],
-//                     true,
-//                     []
-//                 ];
-//                 const amounts = await erc20Vault.callStatic.push(...args);
-//                 const tx = await erc20Vault.push(...args);
-//                 await tx.wait();
-//                 expect(amounts).to.deep.equal([BigNumber.from(100 * 10**9)]);
-//             });
-//         });
-
-//         describe("pull", () => {
-
-//         });
-
-//         describe("transferAndPush", () => {
-
-//             it("when not approved nor owner", async () => {
-//                 await expect(erc20Vault.connect(stranger).transferAndPush(
-//                     await deployer.getAddress(),
-//                     [tokens[0].address], 
-//                     [BigNumber.from(1)],
-//                     false,
-//                     []
-//                 )).to.be.revertedWith(Exceptions.APPROVED_OR_OWNER);
-//             });
-
-//             it("when tokens and tokenAmounts lengthes do not match", async () => {
-//                 await expect(erc20Vault.transferAndPush(
-//                     await deployer.getAddress(),
-//                     [tokens[0].address], 
-//                     [BigNumber.from(1), BigNumber.from(1)],
-//                     true,
-//                     []
-//                 )).to.be.revertedWith(Exceptions.INCONSISTENT_LENGTH);
-//             });
-
-//             it("when tokens not sorted", async () => {
-//                 await expect(erc20Vault.transferAndPush(
-//                     await deployer.getAddress(),
-//                     [tokens[1].address, tokens[0].address], 
-//                     [BigNumber.from(1), BigNumber.from(1)],
-//                     true,
-//                     []
-//                 )).to.be.revertedWith(Exceptions.SORTED_AND_UNIQUE);
-//             })
-
-//             it("when tokens not unique", async () => {
-//                 await expect(erc20Vault.transferAndPush(
-//                     await deployer.getAddress(),
-//                     [tokens[0].address, tokens[0].address],
-//                     [BigNumber.from(1), BigNumber.from(1)],
-//                     true,
-//                     []
-//                 )).to.be.revertedWith(Exceptions.SORTED_AND_UNIQUE);
-//             });
-
-//             it("when tokens not sorted nor unique", async () => {
-//                 await expect(erc20Vault.transferAndPush(
-//                     await deployer.getAddress(),
-//                     [tokens[1].address, tokens[0].address, tokens[1].address],
-//                     [BigNumber.from(1), BigNumber.from(1), BigNumber.from(1)],
-//                     true,
-//                     []
-//                 )).to.be.revertedWith(Exceptions.SORTED_AND_UNIQUE);
-//             });
-
-//             it("when ok", async () => {
-//                 expect(await erc20Vault.callStatic.transferAndPush(
-//                     await deployer.getAddress(),
-//                     [tokens[0].address], 
-//                     [BigNumber.from(10**9)],
-//                     true,
-//                     []
-//                 )).to.deep.equal([BigNumber.from(10**9)]);
-//             });
-
-//             it("when not enough balance", async () => {
-//                 await tokens[0].transfer(await user.getAddress(), BigNumber.from(10**3));
-//                 await tokens[0].connect(user).approve(
-//                     erc20Vault.address,
-//                     BigNumber.from(10**3)
-//                 );
-//                 await expect(erc20Vault.transferAndPush(
-//                     await user.getAddress(),
-//                     [tokens[0].address], 
-//                     [BigNumber.from(10**9)],
-//                     true,
-//                     []
-//                 )).to.be.revertedWith(Exceptions.ERC20_INSUFFICIENT_BALANCE);
-//             });
-//         });
-
-//         describe("tvl", () => {
-//             before(async () => {
-//                 for (let i: number = 0; i < tokens.length; ++i) {
-//                     await tokens[i].connect(deployer).approve(
-//                         erc20Vault.address, 
-//                         BigNumber.from(10**9).mul(BigNumber.from(10**9)).mul(BigNumber.from(10**9))
-//                     );
-//                 }
-//             });
-
-//             it("passes", async () => {
-//                 await erc20Vault.transferAndPush(
-//                     await deployer.getAddress(),
-//                     [tokens[0].address], 
-//                     [BigNumber.from(10**9)],
-//                     false,
-//                     []
-//                 );
-//                 console.log((await erc20Vault.tvl()).map((x: BigNumber) => {
-//                     return x.toString();
-//                 }));
-//                 // .to.deep.equal([
-//                 //     BigNumber.from(10**9),
-//                 //     BigNumber.from(0),
-//                 // ]);
-//             });
-//         });
-
-//         describe("collectEarnings", () => {
-
-//         });
-
-//         describe("reclaimTokens", () => {
-
-//         });
-
-//         describe("claimRewards", () => {
-=======
 import { expect } from "chai";
 import { ethers, deployments } from "hardhat";
 import { BigNumber, Signer } from "ethers";
@@ -571,9 +285,8 @@
         });
 
         describe("claimRewards", () => {
->>>>>>> fcfc2b76
             
-//         });
-
-//     });
-// });+        });
+
+    });
+});