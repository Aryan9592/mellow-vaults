--- conflicted
+++ resolved
@@ -15,19 +15,14 @@
     let strategy: Signer;
     let gatewayVaultGovernance: VaultGovernance;
     let deployment: Function;
-<<<<<<< HEAD
-    let nft: number;
     let gatewayNft: number;
-=======
-    let nftERC20: number;
->>>>>>> 51a984b5
 
     before(async () => {
         [deployer, admin, stranger, treasury, strategy] =
             await ethers.getSigners();
         deployment = deployments.createFixture(async () => {
             await deployments.fixture();
-            ({ gatewayVaultGovernance, nftERC20 } =
+            ({ gatewayVaultGovernance, gatewayNft } =
                 await deploySubVaultsXGatewayVaultSystem({
                     adminSigner: admin,
                     treasury: await treasury.getAddress(),
@@ -50,21 +45,6 @@
     });
 
     describe("stageDelayedStrategyParams", () => {
-<<<<<<< HEAD
-        describe("when redirects.length != subvaults.length and redirects.length > 0", () => {
-            // it("reverts", async () => {
-            //     await expect(
-            //         gatewayVaultGovernance.stageDelayedStrategyParams(gatewayNft, [
-            //             await treasury.getAddress(),
-            //             [1, 2, 3],
-            //         ])
-            //     ).to.be.revertedWith(
-            //         Exceptions.REDIRECTS_AND_VAULT_TOKENS_LENGTH
-            //     );
-            // });
-        });
-
-=======
         // FIXME
         // describe("when redirects.length != vaultTokens.length and redirects.length > 0", () => {
         //     it("reverts", async () => {
@@ -81,12 +61,11 @@
         //         );
         //     });
         // });
->>>>>>> 51a984b5
         it("sets stageDelayedStrategyParams and emits StageDelayedStrategyParams event", async () => {
             await expect(
                 await gatewayVaultGovernance
                     .connect(admin)
-                    .stageDelayedStrategyParams(nftERC20, {
+                    .stageDelayedStrategyParams(gatewayNft, {
                         redirects: [],
                         strategyTreasury: await treasury.getAddress(),
                     })
@@ -95,7 +74,7 @@
             expect(
                 toObject(
                     await gatewayVaultGovernance.stagedDelayedStrategyParams(
-                        nftERC20
+                        gatewayNft
                     )
                 )
             ).to.deep.equal({
@@ -110,7 +89,7 @@
             await expect(
                 gatewayVaultGovernance
                     .connect(admin)
-                    .setStrategyParams(nftERC20, {
+                    .setStrategyParams(gatewayNft, {
                         limits: [1, 2, 3],
                     })
             ).to.emit(gatewayVaultGovernance, "SetStrategyParams");
@@ -119,7 +98,7 @@
                 toObject(
                     await gatewayVaultGovernance
                         .connect(admin)
-                        .strategyParams(nftERC20)
+                        .strategyParams(gatewayNft)
                 )
             ).to.deep.equal({
                 limits: [
@@ -135,20 +114,20 @@
         it("commits delayed strategy params and emits CommitDelayedStrategyParams event", async () => {
             await gatewayVaultGovernance
                 .connect(admin)
-                .stageDelayedStrategyParams(nftERC20, {
+                .stageDelayedStrategyParams(gatewayNft, {
                     redirects: [],
                     strategyTreasury: await treasury.getAddress(),
                 });
             await expect(
                 gatewayVaultGovernance
                     .connect(admin)
-                    .commitDelayedStrategyParams(nftERC20)
+                    .commitDelayedStrategyParams(gatewayNft)
             ).to.emit(gatewayVaultGovernance, "CommitDelayedStrategyParams");
             expect(
                 toObject(
                     await gatewayVaultGovernance
                         .connect(admin)
-                        .delayedStrategyParams(nftERC20)
+                        .delayedStrategyParams(gatewayNft)
                 )
             ).to.deep.equal({
                 redirects: [],
@@ -157,7 +136,7 @@
             expect(
                 await gatewayVaultGovernance
                     .connect(admin)
-                    .strategyTreasury(nftERC20)
+                    .strategyTreasury(gatewayNft)
             ).to.be.equal(await treasury.getAddress());
         });
     });
@@ -166,7 +145,7 @@
         describe("when passed unknown nft", () => {
             it("returns empty struct", async () => {
                 expect(
-                    await gatewayVaultGovernance.delayedStrategyParams(nft + 42)
+                    await gatewayVaultGovernance.delayedStrategyParams(gatewayNft + 42)
                 ).to.be.deep.equal([ethers.constants.AddressZero, []]);
             });
         });
@@ -177,7 +156,7 @@
             it("returns empty struct", async () => {
                 expect(
                     await gatewayVaultGovernance.stagedDelayedStrategyParams(
-                        nft + 42
+                        gatewayNft + 42
                     )
                 ).to.be.deep.equal([ethers.constants.AddressZero, []]);
             });
@@ -188,7 +167,7 @@
         describe("when passed unknown nft", () => {
             it("returns empty struct", async () => {
                 expect(
-                    await gatewayVaultGovernance.strategyParams(nft + 42)
+                    await gatewayVaultGovernance.strategyParams(gatewayNft + 42)
                 ).to.be.deep.equal([[]]);
             });
         });
