import { expect } from "chai";
import { ethers, deployments } from "hardhat";
import { Signer } from "ethers";
import { VaultGovernance, ProtocolGovernance } from "./library/Types";
import { deploySubVaultsXGatewayVaultSystem } from "./library/Deployments";
import { sleep, toObject } from "./library/Helpers";
import { BigNumber } from "@ethersproject/bignumber";

describe("GatewayVaultGovernance", () => {
    let deployer: Signer;
    let admin: Signer;
    let treasury: Signer;
    let strategy: Signer;
    let gatewayVaultGovernance: VaultGovernance;
    let protocolGovernance: ProtocolGovernance;
    let gatewayNft: number;
<<<<<<< HEAD
    let deployment: Function;
=======
    let nftERC20: number;
>>>>>>> 61421740

    before(async () => {
        [deployer, admin, treasury, strategy] = await ethers.getSigners();
        deployment = deployments.createFixture(async () => {
            await deployments.fixture();
            ({
                gatewayVaultGovernance,
                gatewayNft,
                protocolGovernance,
                nftERC20,
            } = await deploySubVaultsXGatewayVaultSystem({
                adminSigner: admin,
                treasury: await treasury.getAddress(),
                vaultOwnerSigner: deployer,
                strategy: await strategy.getAddress(),
            }));
        });
    });

    beforeEach(async () => {
        await deployment();
    });

    describe("constructor", () => {
        it("creates GatewayVaultGovernance", async () => {
            expect(
                await deployer.provider?.getCode(gatewayVaultGovernance.address)
            ).not.to.be.equal("0x");
        });
    });

    describe("stageDelayedStrategyParams", () => {
        //FIXME
        // describe("when redirects.length != vaultTokens.length and redirects.length > 0", () => {
        //     it("reverts", async () => {
        //         await expect(
        //             gatewayVaultGovernance.stageDelayedStrategyParams(
        //                 nftERC20,
        //                 {
        //                     redirects: [1, 2, 3],
        //                     strategyTreasury: await treasury.getAddress(),
        //                 }
        //             )
        //         ).to.be.revertedWith(
        //             Exceptions.REDIRECTS_AND_VAULT_TOKENS_LENGTH
        //         );
        //     });
        // });

        it("sets stageDelayedStrategyParams and emits StageDelayedStrategyParams event", async () => {
            await expect(
                await gatewayVaultGovernance
                    .connect(admin)
                    .stageDelayedStrategyParams(gatewayNft, {
                        redirects: [],
                        strategyTreasury: await treasury.getAddress(),
                    })
            ).to.emit(gatewayVaultGovernance, "StageDelayedStrategyParams");

            expect(
                toObject(
                    await gatewayVaultGovernance.stagedDelayedStrategyParams(
                        gatewayNft
                    )
                )
            ).to.deep.equal({
                redirects: [],
                strategyTreasury: await treasury.getAddress(),
            });
        });
    });

    describe("setStrategyParams", () => {
        it("sets strategy params and emits SetStrategyParams event", async () => {
            await expect(
                gatewayVaultGovernance
                    .connect(admin)
                    .setStrategyParams(gatewayNft, {
                        limits: [1, 2, 3],
                    })
            ).to.emit(gatewayVaultGovernance, "SetStrategyParams");

            expect(
                toObject(
                    await gatewayVaultGovernance
                        .connect(admin)
                        .strategyParams(gatewayNft)
                )
            ).to.deep.equal({
                limits: [
                    BigNumber.from(1),
                    BigNumber.from(2),
                    BigNumber.from(3),
                ],
            });
        });
    });

    describe("commitDelayedStrategyParams", () => {
        it("commits delayed strategy params and emits CommitDelayedStrategyParams event", async () => {
            await gatewayVaultGovernance
                .connect(admin)
                .stageDelayedStrategyParams(gatewayNft, {
                    redirects: [],
                    strategyTreasury: await treasury.getAddress(),
                });
            await sleep(Number(await protocolGovernance.governanceDelay()));
            await expect(
                gatewayVaultGovernance
                    .connect(admin)
                    .commitDelayedStrategyParams(gatewayNft)
            ).to.emit(gatewayVaultGovernance, "CommitDelayedStrategyParams");
            expect(
                toObject(
                    await gatewayVaultGovernance
                        .connect(admin)
                        .delayedStrategyParams(gatewayNft)
                )
            ).to.deep.equal({
                redirects: [],
                strategyTreasury: await treasury.getAddress(),
            });
            expect(
                await gatewayVaultGovernance
                    .connect(admin)
                    .strategyTreasury(gatewayNft)
            ).to.be.equal(await treasury.getAddress());
        });
    });

    describe("delayedStrategyParams", () => {
        describe("when passed unknown nft", () => {
            it("returns empty struct", async () => {
                expect(
                    await gatewayVaultGovernance.delayedStrategyParams(
                        gatewayNft + 42
                    )
                ).to.be.deep.equal([ethers.constants.AddressZero, []]);
            });
        });
    });

    describe("stagedDelayedStrategyParams", () => {
        describe("when passed unknown nft", () => {
            it("returns empty struct", async () => {
                expect(
                    await gatewayVaultGovernance.stagedDelayedStrategyParams(
                        gatewayNft + 42
                    )
                ).to.be.deep.equal([ethers.constants.AddressZero, []]);
            });
        });
    });

    describe("strategyParams", () => {
        describe("when passed unknown nft", () => {
            it("returns empty struct", async () => {
                expect(
                    await gatewayVaultGovernance.strategyParams(gatewayNft + 42)
                ).to.be.deep.equal([[]]);
            });
        });
    });
});<|MERGE_RESOLUTION|>--- conflicted
+++ resolved
@@ -14,11 +14,8 @@
     let gatewayVaultGovernance: VaultGovernance;
     let protocolGovernance: ProtocolGovernance;
     let gatewayNft: number;
-<<<<<<< HEAD
     let deployment: Function;
-=======
     let nftERC20: number;
->>>>>>> 61421740
 
     before(async () => {
         [deployer, admin, treasury, strategy] = await ethers.getSigners();
