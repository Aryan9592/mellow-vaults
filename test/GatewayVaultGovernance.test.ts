--- conflicted
+++ resolved
@@ -3,12 +3,8 @@
 import { Signer } from "ethers";
 import { VaultGovernance, ProtocolGovernance } from "./library/Types";
 import { deploySubVaultsXGatewayVaultSystem } from "./library/Deployments";
-<<<<<<< HEAD
 import Exceptions from "./library/Exceptions";
 import { randomAddress, sleep, toObject } from "./library/Helpers";
-=======
-import { sleep, toObject } from "./library/Helpers";
->>>>>>> 011ddb82
 import { BigNumber } from "@ethersproject/bignumber";
 
 describe("GatewayVaultGovernance", () => {
