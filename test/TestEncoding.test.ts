--- conflicted
+++ resolved
@@ -1,14 +1,7 @@
-<<<<<<< HEAD
-import { expect } from "chai";
-import { ethers, deployments } from "hardhat";
-import { BigNumber, Contract } from "ethers";
-import { encodeToBytes, toObject } from "./library/Helpers";
-=======
 // import { expect } from "chai";
 // import { ethers, deployments } from "hardhat";
 // import { BigNumber, Contract, ContractFactory } from "ethers";
 // import { encodeToBytes, toObject } from "./library/Helpers";
->>>>>>> e3881c7d
 
 // describe("TestEncoding", () => {
 //     let testEncoding: Contract;
