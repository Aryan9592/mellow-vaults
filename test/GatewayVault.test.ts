--- conflicted
+++ resolved
@@ -73,36 +73,20 @@
                 "gatewayVaultGovernance",
                 gatewayVaultGovernance.address
             );
-<<<<<<< HEAD
-            console.log("vault", vault.address);
-            console.log("vaultGovernance", vaultGovernance.address);
-            console.log("protocolGovernance", protocolGovernance.address);
-            console.log("nft", nft);
-            console.log("anotherNft", anotherNft);
-=======
             console.log("ERC20Vault", ERC20Vault.address);
             console.log("ERC20VaultGovernance", ERC20VaultGovernance.address);
             console.log("protocolGovernance", protocolGovernance.address);
             console.log("nftERC20", nftERC20);
             console.log("nftAave", nftAave);
             console.log("nftUniV3", nftUniV3);
->>>>>>> 51a984b5
             console.log(
                 "tokens",
                 tokens.map((token) => token.address)
             );
-<<<<<<< HEAD
-            console.log("anotherVault", anotherVault.address);
-            console.log(
-                "anotherVaultGovernance",
-                anotherVaultGovernance.address
-            );
-=======
             console.log("AaveVault", AaveVault.address);
             console.log("AaveVaultGovernance", AaveVaultGovernance.address);
             console.log("UniV3Vault", UniV3Vault.address);
             console.log("UniV3VaultGovernance", UniV3VaultGovernance.address);
->>>>>>> 51a984b5
             console.log("vaultRegistry", vaultRegistry.address);
             for (let i: number = 0; i < tokens.length; ++i) {
                 await tokens[i].connect(deployer).approve(
@@ -112,18 +96,6 @@
                         .mul(BigNumber.from(10 ** 9))
                 );
             }
-<<<<<<< HEAD
-            await vaultRegistry.approve(await strategy.getAddress(), 3);
-            console.log(
-                "vaultRegistry.ownerOf(nft)",
-                (await vaultRegistry.ownerOf(nft)).toString()
-            );
-            console.log(
-                "vaultRegistry.ownerOf(anotherNft)",
-                (await vaultRegistry.ownerOf(anotherNft)).toString()
-            );
-
-=======
             await vaultRegistry.approve(await strategy.getAddress(), 4);
             console.log(
                 "vaultRegistry.ownerOf(nftERC20)",
@@ -137,7 +109,6 @@
                 "vaultRegistry.ownerOf(nftUniV3)",
                 (await vaultRegistry.ownerOf(nftUniV3)).toString()
             );
->>>>>>> 51a984b5
             console.log("\n\n=== RUNTIME ===\n\n");
         });
     });
@@ -261,24 +232,12 @@
         //     //         )
         //     // ).to.emit(ERC20Vault, "Push");
 
-<<<<<<< HEAD
-            console.log("vault tvl", (await vault.tvl()).toString());
-            console.log(
-                "anotherVault tvl",
-                (await anotherVault.tvl()).toString()
-            );
-            console.log(
-                "gatewayVault subvaults tvls",
-                (await gatewayVault.subvaultsTvl()).toString()
-            );
-=======
         //     console.log("ERC20Vault tvl", (await ERC20Vault.tvl()).toString());
         //     console.log("AaveVault tvl", (await AaveVault.tvl()).toString());
         //     console.log(
         //         "gatewayVault subvaults tvls",
         //         (await gatewayVault.subvaultsTvl()).toString()
         //     );
->>>>>>> 51a984b5
 
         //     await expect(
         //         gatewayVault
@@ -291,59 +250,6 @@
         //             )
         //     ).to.emit(gatewayVault, "Push");
 
-<<<<<<< HEAD
-            console.log("vault tvl", (await vault.tvl()).toString());
-            console.log(
-                "anotherVault tvl",
-                (await anotherVault.tvl()).toString()
-            );
-            console.log(
-                "gatewayVault subvaults tvls",
-                (await gatewayVault.subvaultsTvl()).toString()
-            );
-
-            await gatewayVault
-                .connect(deployer)
-                .pull(
-                    anotherVault.address,
-                    [tokens[0].address],
-                    [BigNumber.from(10 ** 9)],
-                    false,
-                    []
-                );
-
-            console.log("vault tvl", (await vault.tvl()).toString());
-            console.log(
-                "anotherVault tvl",
-                (await anotherVault.tvl()).toString()
-            );
-            console.log(
-                "gatewayVault subvaults tvls",
-                (await gatewayVault.subvaultsTvl()).toString()
-            );
-            expect(await vault.tvl()).to.deep.equal([
-                BigNumber.from(0),
-                BigNumber.from(2 * 10 ** 9),
-            ]);
-            expect(await gatewayVault.tvl()).to.deep.equal([
-                BigNumber.from(10 ** 9),
-                BigNumber.from(2 * 10 ** 9),
-            ]);
-            console.log("earnings", (await vault.earnings()).toString());
-            await gatewayVault
-                .connect(deployer)
-                .collectEarnings(anotherVault.address, []);
-            // await vault
-            //     .connect(strategy)
-            //     .pull(
-            //         anotherVault.address,
-            //         [tokens[0].address],
-            //         [BigNumber.from(10 ** 9)],
-            //         false,
-            //         []
-            //     );
-        });
-=======
         //     console.log("ERC20Vault tvl", (await ERC20Vault.tvl()).toString());
         //     console.log("AaveVault tvl", (await AaveVault.tvl()).toString());
         //     console.log(
@@ -389,7 +295,6 @@
         //     //         []
         //     //     );
         // });
->>>>>>> 51a984b5
     });
 
     describe("constructor", () => {
@@ -412,11 +317,7 @@
 
     describe("tvl", () => {
         it("when nothing yet pushed", async () => {
-<<<<<<< HEAD
-            expect(await vault.tvl()).to.deep.equal([
-=======
             expect(await ERC20Vault.tvl()).to.deep.equal([
->>>>>>> 51a984b5
                 BigNumber.from(0),
                 BigNumber.from(0),
             ]);
@@ -490,13 +391,9 @@
         describe("when called not by VaultGovernance", () => {
             it("reverts", async () => {
                 await expect(
-<<<<<<< HEAD
-                    gatewayVault.connect(strategy).addSubvaults([vault.address])
-=======
                     gatewayVault
                         .connect(strategy)
                         .addSubvaults([ERC20Vault.address])
->>>>>>> 51a984b5
                 ).to.be.revertedWith(
                     Exceptions.SHOULD_BE_CALLED_BY_VAULT_GOVERNANCE
                 );
