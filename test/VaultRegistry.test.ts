--- conflicted
+++ resolved
@@ -15,15 +15,11 @@
     VaultFactory,
     VaultGovernance,
 } from "./library/Types";
-<<<<<<< HEAD
-import { randomAddress, sortContractsByAddresses } from "./library/Helpers";
-=======
 import {
     randomAddress,
     sortContractsByAddresses,
     withSigner,
 } from "./library/Helpers";
->>>>>>> f6deec09
 import { now, sleep, sleepTo } from "./library/Helpers";
 
 describe("VaultRegistry", () => {
