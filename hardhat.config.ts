import { HardhatUserConfig } from "hardhat/config";
import "@nomiclabs/hardhat-ethers";
import "@nomiclabs/hardhat-waffle";
import "@nomiclabs/hardhat-etherscan";
import "hardhat-gas-reporter";
import "solidity-coverage";
import "hardhat-contract-sizer";
import "hardhat-deploy";
import "./plugins/contracts";
import { config as dotenv } from "dotenv";
import "./tasks/verify";

dotenv();

const config: HardhatUserConfig = {
    defaultNetwork: "hardhat",
    networks: {
        hardhat: {
            forking: process.env["MAINNET_RPC"]
                ? {
                      url: process.env["MAINNET_RPC"],
                      blockNumber: 13268999,
                  }
                : undefined,

            accounts: process.env["MAINNET_TEST_PK"]
                ? [
                      {
                          privateKey: process.env["MAINNET_TEST_PK"],
                          balance: (10 ** 20).toString(),
                      },
                  ]
                : undefined,
        },
        localhost: {
            url: "http://localhost:8545",
        },
        kovan: {
            url: process.env["KOVAN_RPC"],
            gasMultiplier: 1.1,
            accounts: process.env["KOVAN_DEPLOYER_PK"]
                ? [process.env["KOVAN_DEPLOYER_PK"]]
                : undefined,
        },
        mainnet: {
            url: process.env["MAINNET_RPC"],
            gasMultiplier: 1.1,
            accounts: process.env["MAINNET_DEPLOYER_PK"]
                ? [process.env["MAINNET_DEPLOYER_PK"]]
                : undefined,
        },
    },
    namedAccounts: {
        deployer: {
            default: 0,
        },
        mStrategyTreasury: {
            default: 0,
        },
        protocolTreasury: {
            default: 0,
        },
<<<<<<< HEAD
        wbtc: {
            default: "0x2260fac5e5542a773aa44fbcfedf7c193bc2c599",
            kovan: "0xd1b98b6607330172f1d991521145a22bce793277",
=======
        yearnVaultRegistry: {
            default: "0xe15461b18ee31b7379019dc523231c57d1cbc18c",
>>>>>>> d320ecac
        },
        usdc: {
            default: "0xa0b86991c6218b36c1d19d4a2e9eb0ce3606eb48",
            kovan: "0xe22da380ee6b445bb8273c81944adeb6e8450422",
        },
        weth: {
            default: "0xc02aaa39b223fe8d0a0e5c4f27ead9083c756cc2",
            kovan: "0xd0a1e359811322d97991e03f863a0c30c2cf029c",
        },
        aaveLendingPool: {
            default: "0x7d2768dE32b0b80b7a3454c06BdAc94A69DDc7A9",
            kovan: "0xE0fBa4Fc209b4948668006B2bE61711b7f465bAe",
        },
        uniswapV3Factory: {
            default: "0x1F98431c8aD98523631AE4a59f267346ea31F984",
            kovan: "0x74e838ecf981aaef2523aa5b666175da319d8d31",
        },
        uniswapV3PositionManager: {
            default: "0xC36442b4a4522E871399CD717aBDD847Ab11FE88",
            kovan: "0x815BCC87613315327E04e4A3b7c96a79Ae80760c",
        },
        uniswapV3Router: {
            default: "0xE592427A0AEce92De3Edee1F18E0157C05861564",
            kovan: "0x8a0B62Fbcb1B862BbF1ad31c26a72b7b746EdFC1",
        },
    },

    solidity: {
        compilers: [
            {
                version: "0.8.10",
                settings: {
                    optimizer: {
                        enabled: true,
                        runs: 200,
                    },
                    evmVersion: "istanbul",
                },
            },
            {
                version: "0.7.6",
                settings: {
                    optimizer: {
                        enabled: true,
                        runs: 200,
                    },
                    evmVersion: "istanbul",
                },
            },
        ],
    },
    etherscan: {
        apiKey: process.env["ETHERSCAN_API_KEY"],
    },
    mocha: {
        timeout: 200000,
    },
};

export default config;<|MERGE_RESOLUTION|>--- conflicted
+++ resolved
@@ -60,14 +60,12 @@
         protocolTreasury: {
             default: 0,
         },
-<<<<<<< HEAD
         wbtc: {
             default: "0x2260fac5e5542a773aa44fbcfedf7c193bc2c599",
             kovan: "0xd1b98b6607330172f1d991521145a22bce793277",
-=======
+        },
         yearnVaultRegistry: {
             default: "0xe15461b18ee31b7379019dc523231c57d1cbc18c",
->>>>>>> d320ecac
         },
         usdc: {
             default: "0xa0b86991c6218b36c1d19d4a2e9eb0ce3606eb48",
