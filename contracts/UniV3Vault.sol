--- conflicted
+++ resolved
@@ -38,13 +38,8 @@
         address[] memory vaultTokens_,
         uint24 fee
     ) Vault(vaultGovernance_, vaultTokens_) {
-<<<<<<< HEAD
         require(_vaultTokens.length == 2, Exceptions.TOKEN_LENGTH);
-        pool = IUniswapV3PoolState(
-=======
-        require(_vaultTokens.length == 2, "TL");
         pool = IUniswapV3Pool(
->>>>>>> 4cc5ef71
             IUniswapV3Factory(_positionManager().factory()).getPool(_vaultTokens[0], _vaultTokens[1], fee)
         );
     }
@@ -207,15 +202,7 @@
         return Pair({a0: amount0, a1: amount1});
     }
 
-<<<<<<< HEAD
-    function _postReclaimTokens(address, address[] memory tokens) internal view override {
-        for (uint256 i = 0; i < tokens.length; i++) {
-            require(!_isVaultToken(tokens[i]), Exceptions.OTHER_VAULT_TOKENS); // vault token is part of TVL
-        }
-    }
-=======
     function _postReclaimTokens(address, address[] memory tokens) internal view override {}
->>>>>>> 4cc5ef71
 
     /// TODO: make a virtual function here? Or other better approach
     function _positionManager() internal view returns (INonfungiblePositionManager) {
@@ -230,13 +217,8 @@
     function _parseOptions(bytes memory options) internal view returns (Options memory) {
         if (options.length == 0)
             return Options({amount0Min: 0, amount1Min: 0, deadline: block.timestamp + 600});
-<<<<<<< HEAD
         }
         require(options.length == 32 * 3, Exceptions.IO_LENGTH);
-=======
-
-        require(options.length == 32 * 3, "IOL");
->>>>>>> 4cc5ef71
         return abi.decode(options, (Options));
     }
 
