// SPDX-License-Identifier: GPL-2.0-or-later
pragma solidity 0.8.9;

import "@openzeppelin/contracts/security/ReentrancyGuard.sol";
import "./interfaces/external/univ3/INonfungiblePositionManager.sol";
import "./interfaces/external/univ3/IUniswapV3Pool.sol";
import "./interfaces/external/univ3/IUniswapV3Factory.sol";
import "./interfaces/IUniV3VaultGovernance.sol";
import "./interfaces/IUniV3Vault.sol";
import "./libraries/external/TickMath.sol";
import "./libraries/external/LiquidityAmounts.sol";
import "./libraries/ExceptionsLibrary.sol";
import "./IntegrationVault.sol";

/// @notice Vault that interfaces UniswapV3 protocol in the integration layer.
contract UniV3Vault is IUniV3Vault, IntegrationVault {
    struct Options {
        uint256 amount0Min;
        uint256 amount1Min;
        uint256 deadline;
    }

    struct Pair {
        uint256 a0;
        uint256 a1;
    }

    IUniswapV3Pool public immutable pool;

    uint256 public uniV3Nft;

    /// @notice Creates a new contract.
    /// @param vaultGovernance_ Reference to VaultGovernance for this vault
    /// @param vaultTokens_ ERC20 tokens under Vault management
    /// @param nft_ NFT of the vault in the VaultRegistry
    /// @param fee Fee of the underlying UniV3 pool
    constructor(
        IVaultGovernance vaultGovernance_,
        address[] memory vaultTokens_,
        uint256 nft_,
        uint24 fee
    ) IntegrationVault(vaultGovernance_, vaultTokens_, nft_) {
        require(_vaultTokens.length == 2, ExceptionsLibrary.TOKEN_LENGTH);
        pool = IUniswapV3Pool(
            IUniswapV3Factory(_positionManager().factory()).getPool(_vaultTokens[0], _vaultTokens[1], fee)
        );
        require(address(pool) != address(0), ExceptionsLibrary.UNISWAP_POOL_NOT_FOUND);
    }

<<<<<<< HEAD
    function supportsInterface(bytes4 interfaceId) public view override(IERC165, IntegrationVault) returns (bool) {
        return super.supportsInterface(interfaceId) || (interfaceId == type(IUniV3Vault).interfaceId);
    }

    function onERC721Received(
        address operator,
        address from,
        uint256 tokenId,
        bytes memory
    ) external returns (bytes4) {
        require(msg.sender == address(_positionManager()), "SNFT");
        require(_isStrategy(operator), "STR");
        (, , address token0, address token1, , , , , , , , ) = _positionManager().positions(tokenId);
        // new position should have vault tokens
        require(token0 == _vaultTokens[0] && token1 == _vaultTokens[1], "VT");

        if (uniV3Nft != 0) {
            (, , , , , , , uint128 liquidity, , , uint128 tokensOwed0, uint128 tokensOwed1) = _positionManager()
                .positions(uniV3Nft);
            require(liquidity == 0 && tokensOwed0 == 0 && tokensOwed1 == 0, "TVL");
=======
    function onERC721Received(address operator, address from, uint256 tokenId, bytes memory) external returns (bytes4) {
        require(msg.sender == address(_positionManager()), ExceptionsLibrary.NOT_POSITION_MANAGER);
        require(_isStrategy(operator), ExceptionsLibrary.NOT_STRATEGY);
        (
            , ,
            address token0,
            address token1,
            , , , , , , ,
        ) = _positionManager().positions(tokenId);
        // new position should have vault tokens
        require(
            token0 == _vaultTokens[0] && token1 == _vaultTokens[1],
            ExceptionsLibrary.NOT_VAULT_TOKEN
        );

        if (uniV3Nft != 0) {
            (
                , , , , , , ,
                uint128 liquidity,
                , ,
                uint128 tokensOwed0,
                uint128 tokensOwed1
            ) = _positionManager().positions(uniV3Nft);
            require(liquidity == 0 && tokensOwed0 == 0 && tokensOwed1 == 0, ExceptionsLibrary.TVL_NOT_ZERO);
>>>>>>> 7419d2c8
            // return previous uni v3 position nft
            _positionManager().transferFrom(address(this), from, uniV3Nft);
        }

        uniV3Nft = tokenId;
        return this.onERC721Received.selector;
    }

    function collectEarnings(address to) external nonReentrant returns (uint256[] memory collectedEarnings) {
        require(_isApprovedOrOwner(msg.sender), ExceptionsLibrary.APPROVED_OR_OWNER);
        IVaultRegistry registry = _vaultGovernance.internalParams().registry;
        address owner = registry.ownerOf(_nft);
        require(owner == msg.sender || _isValidPullDestination(to), ExceptionsLibrary.VALID_PULL_DESTINATION);
        collectedEarnings = new uint256[](2);
        (uint256 collectedEarnings0, uint256 collectedEarnings1) = _positionManager().collect(
            INonfungiblePositionManager.CollectParams({
                tokenId: uniV3Nft,
                recipient: to,
                amount0Max: type(uint128).max,
                amount1Max: type(uint128).max
            })
        );
        collectedEarnings[0] = collectedEarnings0;
        collectedEarnings[1] = collectedEarnings1;
        emit CollectedEarnings(tx.origin, to, collectedEarnings0, collectedEarnings1);
    }

    /// @inheritdoc IVault
    function tvl() public view returns (uint256[] memory minTokenAmounts, uint256[] memory maxTokenAmounts) {
        if (uniV3Nft == 0) {
            return (new uint256[](2), new uint256[](2));
        }
        uint256 amountMin0;
        uint256 amountMax0;
        uint256 amountMin1;
        uint256 amountMax1;
        minTokenAmounts = new uint256[](2);
        maxTokenAmounts = new uint256[](2);
        int24 tickLower;
        int24 tickUpper;
        uint128 liquidity;
        uint160 sqrtPriceAX96;
        uint160 sqrtPriceBX96;
        {
            IUniV3VaultGovernance.DelayedProtocolParams memory params = IUniV3VaultGovernance(address(_vaultGovernance))
                .delayedProtocolParams();
            {
                uint128 tokensOwed0;
                uint128 tokensOwed1;
                (, , , , , tickLower, tickUpper, liquidity, , , tokensOwed0, tokensOwed1) = params
                    .positionManager
                    .positions(uniV3Nft);
                minTokenAmounts[0] = tokensOwed0;
                maxTokenAmounts[0] = tokensOwed0;
                minTokenAmounts[1] = tokensOwed1;
                maxTokenAmounts[1] = tokensOwed1;
            }
            sqrtPriceAX96 = TickMath.getSqrtRatioAtTick(tickLower);
            sqrtPriceBX96 = TickMath.getSqrtRatioAtTick(tickUpper);
            {
                uint256 minPriceX96;
                uint256 maxPriceX96;
                (, minPriceX96, maxPriceX96) = params.oracle.spotPrice(_vaultTokens[0], _vaultTokens[1]);
                {
                    uint256 minSqrtPriceX96 = CommonLibrary.sqrtX96(minPriceX96);
                    (amountMin0, amountMin1) = LiquidityAmounts.getAmountsForLiquidity(
                        uint160(minSqrtPriceX96),
                        sqrtPriceAX96,
                        sqrtPriceBX96,
                        liquidity
                    );
                }
                {
                    uint256 maxSqrtPriceX96 = CommonLibrary.sqrtX96(maxPriceX96);
                    (amountMax0, amountMax1) = LiquidityAmounts.getAmountsForLiquidity(
                        uint160(maxSqrtPriceX96),
                        sqrtPriceAX96,
                        sqrtPriceBX96,
                        liquidity
                    );
                }
            }
        }
        minTokenAmounts[0] += amountMin0 < amountMax0 ? amountMin0 : amountMax0;
        minTokenAmounts[1] += amountMin1 < amountMax1 ? amountMin1 : amountMax1;
        maxTokenAmounts[0] += amountMin0 < amountMax0 ? amountMax0 : amountMin0;
        maxTokenAmounts[1] += amountMin1 < amountMax1 ? amountMax1 : amountMin1;
    }

    function _push(uint256[] memory tokenAmounts, bytes memory options)
        internal
        override
        returns (uint256[] memory actualTokenAmounts)
    {
        address[] memory tokens = _vaultTokens;
        for (uint256 i = 0; i < tokens.length; ++i) {
            _allowTokenIfNecessary(tokens[i], address(_positionManager()));
        }

        actualTokenAmounts = new uint256[](2);
        if (uniV3Nft == 0) return actualTokenAmounts;

        Options memory opts = _parseOptions(options);
        Pair memory amounts = Pair({a0: tokenAmounts[0], a1: tokenAmounts[1]});
        Pair memory minAmounts = Pair({a0: opts.amount0Min, a1: opts.amount1Min});
        (, uint256 amount0, uint256 amount1) = _positionManager().increaseLiquidity(
            INonfungiblePositionManager.IncreaseLiquidityParams({
                tokenId: uniV3Nft,
                amount0Desired: amounts.a0,
                amount1Desired: amounts.a1,
                amount0Min: minAmounts.a0,
                amount1Min: minAmounts.a1,
                deadline: opts.deadline
            })
        );
        actualTokenAmounts[0] = amount0;
        actualTokenAmounts[1] = amount1;
    }

    function _pull(
        address to,
        uint256[] memory tokenAmounts,
        bytes memory options
    ) internal override returns (uint256[] memory actualTokenAmounts) {
        // UniV3Vault should have strictly 2 vault tokens
        actualTokenAmounts = new uint256[](2);
        if (uniV3Nft == 0) return actualTokenAmounts;

        Options memory opts = _parseOptions(options);
        Pair memory amounts = _pullUniV3Nft(tokenAmounts, to, opts);
        actualTokenAmounts[0] = amounts.a0;
        actualTokenAmounts[1] = amounts.a1;
    }

    function _pullUniV3Nft(
        uint256[] memory tokenAmounts,
        address to,
        Options memory opts
    ) internal returns (Pair memory) {
        uint128 liquidityToPull;
        // scope the code below to avoid stack-too-deep exception
        {
            (, , , , , int24 tickLower, int24 tickUpper, uint128 liquidity, , , , ) = _positionManager().positions(
                uniV3Nft
            );
            (uint160 sqrtPriceX96, , , , , , ) = pool.slot0();
            uint160 sqrtPriceAX96 = TickMath.getSqrtRatioAtTick(tickLower);
            uint160 sqrtPriceBX96 = TickMath.getSqrtRatioAtTick(tickUpper);
            liquidityToPull = LiquidityAmounts.getLiquidityForAmounts(
                sqrtPriceX96,
                sqrtPriceAX96,
                sqrtPriceBX96,
                tokenAmounts[0],
                tokenAmounts[1]
            );
            liquidityToPull = liquidity < liquidityToPull ? liquidity : liquidityToPull;
            if (liquidityToPull == 0) {
                return Pair({a0: 0, a1: 0});
            }
        }
        Pair memory minAmounts = Pair({a0: opts.amount0Min, a1: opts.amount1Min});
        _positionManager().decreaseLiquidity(
            INonfungiblePositionManager.DecreaseLiquidityParams({
                tokenId: uniV3Nft,
                liquidity: liquidityToPull,
                amount0Min: minAmounts.a0,
                amount1Min: minAmounts.a1,
                deadline: opts.deadline
            })
        );
        (uint256 amount0Collected, uint256 amount1Collected) = _positionManager().collect(
            INonfungiblePositionManager.CollectParams({
                tokenId: uniV3Nft,
                recipient: to,
                amount0Max: uint128(tokenAmounts[0]),
                amount1Max: uint128(tokenAmounts[1])
            })
        );
        return Pair({a0: amount0Collected, a1: amount1Collected});
    }

    function _postReclaimTokens(address, address[] memory tokens) internal view override {}

    function _positionManager() internal view returns (INonfungiblePositionManager) {
        return IUniV3VaultGovernance(address(_vaultGovernance)).delayedProtocolParams().positionManager;
    }

    function _parseOptions(bytes memory options) internal view returns (Options memory) {
        if (options.length == 0) return Options({amount0Min: 0, amount1Min: 0, deadline: block.timestamp + 600});

        require(options.length == 32 * 3, ExceptionsLibrary.IO_LENGTH);
        return abi.decode(options, (Options));
    }

    function _isStrategy(address addr) internal view returns (bool) {
        return _vaultGovernance.internalParams().registry.getApproved(_nft) == addr;
    }

    event CollectedEarnings(address indexed origin, address indexed to, uint256 amount0, uint256 amount1);
}<|MERGE_RESOLUTION|>--- conflicted
+++ resolved
@@ -47,7 +47,6 @@
         require(address(pool) != address(0), ExceptionsLibrary.UNISWAP_POOL_NOT_FOUND);
     }
 
-<<<<<<< HEAD
     function supportsInterface(bytes4 interfaceId) public view override(IERC165, IntegrationVault) returns (bool) {
         return super.supportsInterface(interfaceId) || (interfaceId == type(IUniV3Vault).interfaceId);
     }
@@ -58,42 +57,16 @@
         uint256 tokenId,
         bytes memory
     ) external returns (bytes4) {
-        require(msg.sender == address(_positionManager()), "SNFT");
-        require(_isStrategy(operator), "STR");
+        require(msg.sender == address(_positionManager()), ExceptionsLibrary.NOT_POSITION_MANAGER);
+        require(_isStrategy(operator), ExceptionsLibrary.NOT_STRATEGY);
         (, , address token0, address token1, , , , , , , , ) = _positionManager().positions(tokenId);
         // new position should have vault tokens
-        require(token0 == _vaultTokens[0] && token1 == _vaultTokens[1], "VT");
+        require(token0 == _vaultTokens[0] && token1 == _vaultTokens[1], ExceptionsLibrary.NOT_VAULT_TOKEN);
 
         if (uniV3Nft != 0) {
             (, , , , , , , uint128 liquidity, , , uint128 tokensOwed0, uint128 tokensOwed1) = _positionManager()
                 .positions(uniV3Nft);
-            require(liquidity == 0 && tokensOwed0 == 0 && tokensOwed1 == 0, "TVL");
-=======
-    function onERC721Received(address operator, address from, uint256 tokenId, bytes memory) external returns (bytes4) {
-        require(msg.sender == address(_positionManager()), ExceptionsLibrary.NOT_POSITION_MANAGER);
-        require(_isStrategy(operator), ExceptionsLibrary.NOT_STRATEGY);
-        (
-            , ,
-            address token0,
-            address token1,
-            , , , , , , ,
-        ) = _positionManager().positions(tokenId);
-        // new position should have vault tokens
-        require(
-            token0 == _vaultTokens[0] && token1 == _vaultTokens[1],
-            ExceptionsLibrary.NOT_VAULT_TOKEN
-        );
-
-        if (uniV3Nft != 0) {
-            (
-                , , , , , , ,
-                uint128 liquidity,
-                , ,
-                uint128 tokensOwed0,
-                uint128 tokensOwed1
-            ) = _positionManager().positions(uniV3Nft);
             require(liquidity == 0 && tokensOwed0 == 0 && tokensOwed1 == 0, ExceptionsLibrary.TVL_NOT_ZERO);
->>>>>>> 7419d2c8
             // return previous uni v3 position nft
             _positionManager().transferFrom(address(this), from, uniV3Nft);
         }
