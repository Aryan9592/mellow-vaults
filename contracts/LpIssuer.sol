// SPDX-License-Identifier: MIT
pragma solidity 0.8.10;

import "@openzeppelin/contracts/token/ERC20/utils/SafeERC20.sol";
import "@openzeppelin/contracts/token/ERC20/ERC20.sol";
import "@openzeppelin/contracts/token/ERC721/IERC721Receiver.sol";
import "./libraries/Common.sol";
import "./interfaces/IVault.sol";
import "./interfaces/IProtocolGovernance.sol";
import "./interfaces/ILpIssuer.sol";
import "./DefaultAccessControl.sol";
import "./LpIssuerGovernance.sol";

/// @notice Contract that mints and burns LP tokens in exchange for ERC20 liquidity.
contract LpIssuer is IERC721Receiver, ILpIssuer, ERC20 {
    using SafeERC20 for IERC20;
    uint256 private _subvaultNft;
    IVaultGovernance internal _vaultGovernance;
    address[] internal _vaultTokens;
    mapping(address => bool) internal _vaultTokensIndex;

    /// @notice Creates a new contract.
    /// @dev All subvault nfts must be owned by this vault before.
    /// @param vaultGovernance_ Reference to VaultGovernance for this vault
    /// @param vaultTokens_ ERC20 tokens under Vault management
    /// @param name_ Name of the ERC-721 token
    /// @param symbol_ Symbol of the ERC-721 token
    constructor(
        IVaultGovernance vaultGovernance_,
        address[] memory vaultTokens_,
        string memory name_,
        string memory symbol_
    ) ERC20(name_, symbol_) {
        require(Common.isSortedAndUnique(vaultTokens_), "SAU");
        _vaultGovernance = vaultGovernance_;
        _vaultTokens = vaultTokens_;
        for (uint256 i = 0; i < vaultTokens_.length; i++) {
            _vaultTokensIndex[vaultTokens_[i]] = true;
        }
    }

    function vaultGovernance() external view returns (IVaultGovernance) {
        return _vaultGovernance;
    }

    function vaultTokens() external view returns (address[] memory) {
        return _vaultTokens;
    }

    /// @inheritdoc ILpIssuer
    function subvaultNft() external view returns (uint256) {
        return _subvaultNft;
    }

    /// @notice Deposit tokens into LpIssuer
    /// @param tokenAmounts Amounts of tokens to push
    /// @param options Additional options that could be needed for some vaults. E.g. for Uniswap this could be `deadline` param.
    function deposit(uint256[] calldata tokenAmounts, bytes memory options) external {
        require(_subvaultNft > 0, "INIT");
        uint256[] memory tvl = _subvault().tvl();
        IVault subvault = _subvault();
        for (uint256 i = 0; i < _vaultTokens.length; i++) {
            _allowTokenIfNecessary(_vaultTokens[i], address(subvault));
            IERC20(_vaultTokens[i]).safeTransferFrom(msg.sender, address(this), tokenAmounts[i]);
        }
        uint256[] memory actualTokenAmounts = subvault.transferAndPush(
            address(this),
            _vaultTokens,
            tokenAmounts,
            options
        );
        uint256 amountToMint;
        if (totalSupply() == 0) {
            for (uint256 i = 0; i < _vaultTokens.length; i++) {
                // TODO: check if there could be smth better
                if (actualTokenAmounts[i] > amountToMint) {
                    amountToMint = actualTokenAmounts[i]; // some number correlated to invested assets volume
                }
            }
        }
        for (uint256 i = 0; i < _vaultTokens.length; i++) {
            if (tvl[i] > 0) {
                uint256 newMint = (actualTokenAmounts[i] * totalSupply()) / tvl[i];
                // TODO: check this algo. The assumption is that everything is rounded down.
                // So that max token has the least error. Think about the case when one token is dust.
                if (newMint > amountToMint) {
                    amountToMint = newMint;
                }
            }
            if (tokenAmounts[i] > actualTokenAmounts[i]) {
                IERC20(_vaultTokens[i]).safeTransfer(msg.sender, tokenAmounts[i] - actualTokenAmounts[i]);
            }
        }
        require(
            amountToMint + balanceOf(msg.sender) <=
                ILpIssuerGovernance(address(_vaultGovernance)).strategyParams(_selfNft()).tokenLimitPerAddress,
            "LPA"
        );
        if (amountToMint > 0) {
            _mint(msg.sender, amountToMint);
        }

        emit Deposit(msg.sender, _vaultTokens, actualTokenAmounts, amountToMint);
    }

    /// @notice Withdraw tokens from LpIssuer
    /// @param to Address to withdraw to
    /// @param lpTokenAmount Amount of token to withdraw
    /// @param options Additional options that could be needed for some vaults. E.g. for Uniswap this could be `deadline` param.
    function withdraw(
        address to,
        uint256 lpTokenAmount,
        bytes memory options
    ) external {
        require(_subvaultNft > 0, "INIT");
        require(totalSupply() > 0, "TS");
        uint256[] memory tokenAmounts = new uint256[](_vaultTokens.length);
        uint256[] memory tvl = _subvault().tvl();
        for (uint256 i = 0; i < _vaultTokens.length; i++) {
            tokenAmounts[i] = (lpTokenAmount * tvl[i]) / totalSupply();
        }
        uint256[] memory actualTokenAmounts = _subvault().pull(address(this), _vaultTokens, tokenAmounts, options);
        for (uint256 i = 0; i < _vaultTokens.length; i++) {
            if (actualTokenAmounts[i] == 0) {
                continue;
            }
            actualTokenAmounts[i];
            IERC20(_vaultTokens[i]).safeTransfer(to, actualTokenAmounts[i]);
        }
        _burn(msg.sender, lpTokenAmount);
        emit Withdraw(msg.sender, _vaultTokens, actualTokenAmounts, lpTokenAmount);
    }

    /// @inheritdoc ILpIssuer
    function addSubvault(uint256 nft) external {
        require(msg.sender == address(_vaultGovernance), "RVG");
        require(_subvaultNft == 0, "SBIN");
        require(nft > 0, "NFT0");
        _subvaultNft = nft;
    }

<<<<<<< HEAD
    function onERC721Received(
        address,
        address,
        uint256,
        bytes calldata
    ) external pure returns (bytes4) {
        return this.onERC721Received.selector;
=======
    function _allowTokenIfNecessary(address token, address to) internal {
        if (IERC20(token).allowance(address(to), address(this)) < type(uint256).max / 2) {
            IERC20(token).approve(address(to), type(uint256).max);
        }
>>>>>>> 0c4d591b
    }

    function _subvault() internal view returns (IVault) {
        return IVault(_vaultGovernance.internalParams().registry.vaultForNft(_subvaultNft));
    }

    function _selfNft() internal view returns (uint256) {
        IVaultRegistry registry = _vaultGovernance.internalParams().registry;
        return registry.nftForVault(address(this));
    }

    /// @notice Emitted when liquidity is deposited
    /// @param from The source address for the liquidity
    /// @param tokens ERC20 tokens deposited
    /// @param actualTokenAmounts Token amounts deposited
    /// @param lpTokenMinted LP tokens received by the liquidity provider
    event Deposit(address indexed from, address[] tokens, uint256[] actualTokenAmounts, uint256 lpTokenMinted);

    /// @notice Emitted when liquidity is withdrawn
    /// @param from The source address for the liquidity
    /// @param tokens ERC20 tokens withdrawn
    /// @param actualTokenAmounts Token amounts withdrawn
    /// @param lpTokenBurned LP tokens burned from the liquidity provider
    event Withdraw(address indexed from, address[] tokens, uint256[] actualTokenAmounts, uint256 lpTokenBurned);
}<|MERGE_RESOLUTION|>--- conflicted
+++ resolved
@@ -139,7 +139,6 @@
         _subvaultNft = nft;
     }
 
-<<<<<<< HEAD
     function onERC721Received(
         address,
         address,
@@ -147,12 +146,12 @@
         bytes calldata
     ) external pure returns (bytes4) {
         return this.onERC721Received.selector;
-=======
+    }
+
     function _allowTokenIfNecessary(address token, address to) internal {
         if (IERC20(token).allowance(address(to), address(this)) < type(uint256).max / 2) {
             IERC20(token).approve(address(to), type(uint256).max);
         }
->>>>>>> 0c4d591b
     }
 
     function _subvault() internal view returns (IVault) {
