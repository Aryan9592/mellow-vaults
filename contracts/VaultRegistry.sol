--- conflicted
+++ resolved
@@ -53,14 +53,10 @@
 
     /// @inheritdoc IVaultRegistry
     function registerVault(address vault, address owner) external returns (uint256 nft) {
-<<<<<<< HEAD
         require(
             _protocolGovernance.hasPermission(msg.sender, AddressPermissions.VAULT_GOVERNANCE),
-            ExceptionsLibrary.SHOULD_BE_CALLED_BY_VAULT_GOVERNANCE
+            ExceptionsLibrary.FORBIDDEN
         );
-=======
-        require(_protocolGovernance.isVaultGovernance(msg.sender), ExceptionsLibrary.FORBIDDEN);
->>>>>>> 39d28c22
         nft = _topNft;
         _safeMint(owner, nft);
         _vaultIndex[nft] = vault;
