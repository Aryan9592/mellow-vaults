// SPDX-License-Identifier: BSL-1.1
pragma solidity =0.8.9;

import "@openzeppelin/contracts/token/ERC721/ERC721.sol";
import "./interfaces/IProtocolGovernance.sol";
import "./interfaces/IVault.sol";
import "./interfaces/IVaultRegistry.sol";
import "./libraries/ExceptionsLibrary.sol";

/// @notice This contract is used to manage ERC721 NFT for all Vaults.
contract VaultRegistry is IVaultRegistry, ERC721 {
    uint256 private _stagedProtocolGovernanceTimestamp;
    IProtocolGovernance private _protocolGovernance;
    IProtocolGovernance private _stagedProtocolGovernance;

    address[] private _vaults;
    mapping(address => uint256) private _nftIndex;
    mapping(uint256 => address) private _vaultIndex;
    mapping(uint256 => bool) private _locks;
    uint256 private _topNft = 1;

    /// @notice Creates a new contract.
    /// @param name ERC721 token name
    /// @param symbol ERC721 token symbol
    /// @param protocolGovernance_ Reference to ProtocolGovernance
    constructor(
        string memory name,
        string memory symbol,
        IProtocolGovernance protocolGovernance_
    ) ERC721(name, symbol) {
        _protocolGovernance = protocolGovernance_;
    }

    function vaults() external view returns (address[] memory) {
        return _vaults;
    }

    /// @inheritdoc IVaultRegistry
    function vaultForNft(uint256 nft) external view returns (address) {
        return _vaultIndex[nft];
    }

    /// @inheritdoc IVaultRegistry
    function nftForVault(address vault) external view returns (uint256) {
        return _nftIndex[vault];
    }

    /// @inheritdoc IVaultRegistry
    function isLocked(uint256 nft) external view returns (bool) {
        return _locks[nft];
    }

    /// @inheritdoc IVaultRegistry
    function registerVault(address vault, address owner) external returns (uint256 nft) {
        require(
            _protocolGovernance.isVaultGovernance(msg.sender),
            ExceptionsLibrary.SHOULD_BE_CALLED_BY_VAULT_GOVERNANCE
        );
        nft = _topNft;
        _safeMint(owner, nft);
        _vaultIndex[nft] = vault;
        _nftIndex[vault] = nft;
        _vaults.push(vault);
        _topNft += 1;
        emit VaultRegistered(tx.origin, msg.sender, nft, vault, owner);
    }

    /// @inheritdoc IVaultRegistry
    function protocolGovernance() external view returns (IProtocolGovernance) {
        return _protocolGovernance;
    }

    /// @inheritdoc IVaultRegistry
    function stagedProtocolGovernance() external view returns (IProtocolGovernance) {
        return _stagedProtocolGovernance;
    }

    /// @inheritdoc IVaultRegistry
    function stagedProtocolGovernanceTimestamp() external view returns (uint256) {
        return _stagedProtocolGovernanceTimestamp;
    }

    /// @inheritdoc IVaultRegistry
    function vaultsCount() external view returns (uint256) {
        return _vaults.length;
    }

    /// @inheritdoc IVaultRegistry
    function stageProtocolGovernance(IProtocolGovernance newProtocolGovernance) external {
        require(_isProtocolAdmin(msg.sender), ExceptionsLibrary.ADMIN);
        _stagedProtocolGovernance = newProtocolGovernance;
        _stagedProtocolGovernanceTimestamp = (block.timestamp + _protocolGovernance.governanceDelay());
        emit StagedProtocolGovernance(tx.origin, msg.sender, newProtocolGovernance, _stagedProtocolGovernanceTimestamp);
    }

    /// @inheritdoc IVaultRegistry
    function commitStagedProtocolGovernance() external {
        require(_isProtocolAdmin(msg.sender), ExceptionsLibrary.ADMIN);
        require(_stagedProtocolGovernanceTimestamp != 0, ExceptionsLibrary.NULL_OR_NOT_INITIALIZED);
        require(block.timestamp >= _stagedProtocolGovernanceTimestamp, ExceptionsLibrary.TIMESTAMP);
        _protocolGovernance = _stagedProtocolGovernance;
        delete _stagedProtocolGovernanceTimestamp;
        emit CommitedProtocolGovernance(tx.origin, msg.sender, _protocolGovernance);
    }

    /// @inheritdoc IVaultRegistry
    function adminApprove(address newAddress, uint256 nft) external {
<<<<<<< HEAD
        require(_isProtocolAdmin(_msgSender()), ExceptionsLibrary.ADMIN);
        _approve(newAddress, nft);
=======
        require(_isProtocolAdmin(msg.sender), ExceptionsLibrary.ADMIN);
        IERC721(address(this)).approve(newAddress, nft);
>>>>>>> de65a06a
    }

    function lockNft(uint256 nft) external {
        require(ownerOf(nft) == msg.sender, ExceptionsLibrary.TOKEN_OWNER);
        _locks[nft] = true;
        emit TokenLocked(tx.origin, msg.sender, nft);
    }

    function _isProtocolAdmin(address sender) internal view returns (bool) {
        return _protocolGovernance.isAdmin(sender);
    }

    function _beforeTokenTransfer(
        address,
        address,
        uint256 tokenId
    ) internal view override {
        require(!_locks[tokenId], ExceptionsLibrary.LOCKED_NFT);
    }

    /// @notice Emitted when token is locked for transfers
    /// @param origin Origin of the transaction
    /// @param sender Sender of the transaction
    /// @param nft NFT to be locked
    event TokenLocked(address indexed origin, address indexed sender, uint256 indexed nft);

    /// @notice Emitted when new Vault is registered in VaultRegistry
    /// @param origin Origin of the transaction
    /// @param sender Sender of the transaction
    /// @param nft VaultRegistry NFT of the vault
    /// @param vault Address of the Vault contract
    /// @param owner Owner of the VaultRegistry NFT
    event VaultRegistered(
        address indexed origin,
        address indexed sender,
        uint256 indexed nft,
        address vault,
        address owner
    );

    /// @param origin Origin of the transaction
    /// @param sender Sender of the transaction
    /// @param newProtocolGovernance Address of the new ProtocolGovernance
    /// @param start Timestamp of the start of the new ProtocolGovernance
    event StagedProtocolGovernance(
        address indexed origin,
        address indexed sender,
        IProtocolGovernance newProtocolGovernance,
        uint256 start
    );

    /// @param origin Origin of the transaction
    /// @param sender Sender of the transaction
    /// @param newProtocolGovernance Address of the new ProtocolGovernance that has been committed
    event CommitedProtocolGovernance(
        address indexed origin,
        address indexed sender,
        IProtocolGovernance newProtocolGovernance
    );
}<|MERGE_RESOLUTION|>--- conflicted
+++ resolved
@@ -105,13 +105,8 @@
 
     /// @inheritdoc IVaultRegistry
     function adminApprove(address newAddress, uint256 nft) external {
-<<<<<<< HEAD
-        require(_isProtocolAdmin(_msgSender()), ExceptionsLibrary.ADMIN);
+        require(_isProtocolAdmin(msg.sender), ExceptionsLibrary.ADMIN);
         _approve(newAddress, nft);
-=======
-        require(_isProtocolAdmin(msg.sender), ExceptionsLibrary.ADMIN);
-        IERC721(address(this)).approve(newAddress, nft);
->>>>>>> de65a06a
     }
 
     function lockNft(uint256 nft) external {
