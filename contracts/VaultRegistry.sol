--- conflicted
+++ resolved
@@ -55,7 +55,6 @@
     }
 
     /// @inheritdoc IVaultRegistry
-<<<<<<< HEAD
     function registerVault(address vault, address owner) external returns (uint256 nft) {
         require(ERC165(vault).supportsInterface(type(IVault).interfaceId), ExceptionsLibrary.INVALID_INTERFACE);
         require(owner != address(0), ExceptionsLibrary.ADDRESS_ZERO);
@@ -73,8 +72,6 @@
     }
 
     /// @inheritdoc IVaultRegistry
-=======
->>>>>>> cc001e85
     function protocolGovernance() external view returns (IProtocolGovernance) {
         return _protocolGovernance;
     }
