// SPDX-License-Identifier: BSL-1.1
pragma solidity 0.8.9;

import "@openzeppelin/contracts/token/ERC721/ERC721.sol";
import "@openzeppelin/contracts/utils/introspection/ERC165.sol";
import "./interfaces/IProtocolGovernance.sol";
import "./interfaces/vaults/IVault.sol";
import "./interfaces/IVaultRegistry.sol";
import "./libraries/ExceptionsLibrary.sol";
import "./libraries/PermissionIds.sol";

/// @notice This contract is used to manage ERC721 NFT for all Vaults.
contract VaultRegistry is IVaultRegistry, ERC721 {
    uint256 private _stagedProtocolGovernanceTimestamp;
    IProtocolGovernance private _protocolGovernance;
    IProtocolGovernance private _stagedProtocolGovernance;

    address[] private _vaults;
    mapping(address => uint256) private _nftIndex;
    mapping(uint256 => address) private _vaultIndex;
    mapping(uint256 => bool) private _locks;
    uint256 private _topNft = 1;

    /// @notice Creates a new contract.
    /// @param name ERC721 token name
    /// @param symbol ERC721 token symbol
    /// @param protocolGovernance_ Reference to ProtocolGovernance
    constructor(
        string memory name,
        string memory symbol,
        IProtocolGovernance protocolGovernance_
    ) ERC721(name, symbol) {
        _protocolGovernance = protocolGovernance_;
    }

    function vaults() external view returns (address[] memory) {
        return _vaults;
    }

    /// @inheritdoc IVaultRegistry
    function vaultForNft(uint256 nft) external view returns (address) {
        return _vaultIndex[nft];
    }

    /// @inheritdoc IVaultRegistry
    function nftForVault(address vault) external view returns (uint256) {
        return _nftIndex[vault];
    }

    /// @inheritdoc IVaultRegistry
    function isLocked(uint256 nft) external view returns (bool) {
        return _locks[nft];
    }

    /// @inheritdoc IVaultRegistry
    function registerVault(address vault, address owner) external returns (uint256 nft) {
<<<<<<< HEAD
        require(_protocolGovernance.isVaultGovernance(msg.sender), ExceptionsLibrary.FORBIDDEN);
        require(ERC165(vault).supportsInterface(type(IVault).interfaceId), ExceptionsLibrary.INVALID_INTERFACE);
        require(owner != address(0), ExceptionsLibrary.ADDRESS_ZERO);
=======
        require(
            _protocolGovernance.hasPermission(msg.sender, PermissionIds.VAULT_GOVERNANCE),
            ExceptionsLibrary.FORBIDDEN
        );
>>>>>>> 695bfd9f
        nft = _topNft;
        _safeMint(owner, nft);
        _vaultIndex[nft] = vault;
        _nftIndex[vault] = nft;
        _vaults.push(vault);
        _topNft += 1;
        emit VaultRegistered(tx.origin, msg.sender, nft, vault, owner);
    }

    /// @inheritdoc IVaultRegistry
    function protocolGovernance() external view returns (IProtocolGovernance) {
        return _protocolGovernance;
    }

    /// @inheritdoc IVaultRegistry
    function stagedProtocolGovernance() external view returns (IProtocolGovernance) {
        return _stagedProtocolGovernance;
    }

    /// @inheritdoc IVaultRegistry
    function stagedProtocolGovernanceTimestamp() external view returns (uint256) {
        return _stagedProtocolGovernanceTimestamp;
    }

    /// @inheritdoc IVaultRegistry
    function vaultsCount() external view returns (uint256) {
        return _vaults.length;
    }

    /// @inheritdoc IVaultRegistry
    function stageProtocolGovernance(IProtocolGovernance newProtocolGovernance) external {
        require(_isProtocolAdmin(msg.sender), ExceptionsLibrary.FORBIDDEN);
        _stagedProtocolGovernance = newProtocolGovernance;
        _stagedProtocolGovernanceTimestamp = (block.timestamp + _protocolGovernance.governanceDelay());
        emit StagedProtocolGovernance(tx.origin, msg.sender, newProtocolGovernance, _stagedProtocolGovernanceTimestamp);
    }

    /// @inheritdoc IVaultRegistry
    function commitStagedProtocolGovernance() external {
        require(_isProtocolAdmin(msg.sender), ExceptionsLibrary.FORBIDDEN);
        require(_stagedProtocolGovernanceTimestamp != 0, ExceptionsLibrary.INIT);
        require(block.timestamp >= _stagedProtocolGovernanceTimestamp, ExceptionsLibrary.TIMESTAMP);
        _protocolGovernance = _stagedProtocolGovernance;
        delete _stagedProtocolGovernanceTimestamp;
        delete _stagedProtocolGovernance;
        emit CommitedProtocolGovernance(tx.origin, msg.sender, _protocolGovernance);
    }

    /// @inheritdoc IVaultRegistry
    function adminApprove(address newAddress, uint256 nft) external {
        require(_isProtocolAdmin(msg.sender), ExceptionsLibrary.FORBIDDEN);
        _approve(newAddress, nft);
    }

    function lockNft(uint256 nft) external {
        require(ownerOf(nft) == msg.sender, ExceptionsLibrary.FORBIDDEN);
        _locks[nft] = true;
        emit TokenLocked(tx.origin, msg.sender, nft);
    }

    function _isProtocolAdmin(address sender) internal view returns (bool) {
        return _protocolGovernance.isAdmin(sender);
    }

    function _beforeTokenTransfer(
        address,
        address,
        uint256 tokenId
    ) internal view override {
        require(!_locks[tokenId], ExceptionsLibrary.LOCK);
    }

    /// @notice Emitted when token is locked for transfers
    /// @param origin Origin of the transaction (tx.origin)
    /// @param sender Sender of the call (msg.sender)
    /// @param nft NFT to be locked
    event TokenLocked(address indexed origin, address indexed sender, uint256 indexed nft);

    /// @notice Emitted when new Vault is registered in VaultRegistry
    /// @param origin Origin of the transaction (tx.origin)
    /// @param sender Sender of the call (msg.sender)
    /// @param nft VaultRegistry NFT of the vault
    /// @param vault Address of the Vault contract
    /// @param owner Owner of the VaultRegistry NFT
    event VaultRegistered(
        address indexed origin,
        address indexed sender,
        uint256 indexed nft,
        address vault,
        address owner
    );

    /// @param origin Origin of the transaction (tx.origin)
    /// @param sender Sender of the call (msg.sender)
    /// @param newProtocolGovernance Address of the new ProtocolGovernance
    /// @param start Timestamp of the start of the new ProtocolGovernance
    event StagedProtocolGovernance(
        address indexed origin,
        address indexed sender,
        IProtocolGovernance newProtocolGovernance,
        uint256 start
    );

    /// @param origin Origin of the transaction (tx.origin)
    /// @param sender Sender of the call (msg.sender)
    /// @param newProtocolGovernance Address of the new ProtocolGovernance that has been committed
    event CommitedProtocolGovernance(
        address indexed origin,
        address indexed sender,
        IProtocolGovernance newProtocolGovernance
    );
}<|MERGE_RESOLUTION|>--- conflicted
+++ resolved
@@ -54,16 +54,13 @@
 
     /// @inheritdoc IVaultRegistry
     function registerVault(address vault, address owner) external returns (uint256 nft) {
-<<<<<<< HEAD
         require(_protocolGovernance.isVaultGovernance(msg.sender), ExceptionsLibrary.FORBIDDEN);
         require(ERC165(vault).supportsInterface(type(IVault).interfaceId), ExceptionsLibrary.INVALID_INTERFACE);
         require(owner != address(0), ExceptionsLibrary.ADDRESS_ZERO);
-=======
         require(
             _protocolGovernance.hasPermission(msg.sender, PermissionIds.VAULT_GOVERNANCE),
             ExceptionsLibrary.FORBIDDEN
         );
->>>>>>> 695bfd9f
         nft = _topNft;
         _safeMint(owner, nft);
         _vaultIndex[nft] = vault;
