--- conflicted
+++ resolved
@@ -548,21 +548,12 @@
                 ),
                 domainPositionParams.upperPriceSqrtX96,
                 domainPositionParams.spotPriceSqrtX96
-<<<<<<< HEAD
             );
             uint256 uniCapital1 = FullMath.mulDiv(
                 expectedTokenAmountsInToken0.uniV3TokensAmountInToken0,
                 uniCapitalRatioX96,
                 uniCapitalRatioX96 + CommonLibrary.Q96
             );
-=======
-            );
-            uint256 uniCapital1 = FullMath.mulDiv(
-                expectedTokenAmountsInToken0.uniV3TokensAmountInToken0,
-                uniCapitalRatioX96,
-                uniCapitalRatioX96 + CommonLibrary.Q96
-            );
->>>>>>> be1c4dfc
             amounts.uniV3Token0 = expectedTokenAmountsInToken0.uniV3TokensAmountInToken0 - uniCapital1;
             uint256 spotPriceX96 = FullMath.mulDiv(
                 domainPositionParams.spotPriceSqrtX96,
