// SPDX-License-Identifier: GPL-2.0-or-later
pragma solidity 0.8.9;

import "@openzeppelin/contracts/utils/Multicall.sol";
import "@openzeppelin/contracts/token/ERC20/utils/SafeERC20.sol";
import "@openzeppelin/contracts/proxy/Clones.sol";
import "../interfaces/external/univ3/INonfungiblePositionManager.sol";
import "../interfaces/external/univ3/IUniswapV3Pool.sol";
import "../interfaces/external/univ3/IUniswapV3Factory.sol";
import "../interfaces/external/univ3/ISwapRouter.sol";
import "../interfaces/vaults/IERC20Vault.sol";
import "../interfaces/vaults/IUniV3Vault.sol";
import "../libraries/ExceptionsLibrary.sol";
import "../libraries/CommonLibrary.sol";
import "../libraries/external/FullMath.sol";
import "../libraries/external/TickMath.sol";
import "../utils/DefaultAccessControlLateInit.sol";
import "../utils/HStrategyHelper.sol";
import "../utils/ContractMeta.sol";
import "../utils/UniV3Helper.sol";

contract HStrategy is ContractMeta, Multicall, DefaultAccessControlLateInit {
    using SafeERC20 for IERC20;

    // IMMUTABLES
    uint32 public constant DENOMINATOR = 10**9;
    bytes4 public constant APPROVE_SELECTOR = 0x095ea7b3;
    bytes4 public constant EXACT_INPUT_SINGLE_SELECTOR = ISwapRouter.exactInputSingle.selector;
    ISwapRouter public immutable router;

    IERC20Vault public erc20Vault;
    IIntegrationVault public moneyVault;
    IUniV3Vault public uniV3Vault;
    address[] public tokens;

    INonfungiblePositionManager private immutable _positionManager;
    IUniswapV3Pool public pool;
    UniV3Helper private immutable _uniV3Helper;
    HStrategyHelper private immutable _hStrategyHelper;
    Interval private shortInterval;
    bool private needPositionRebalance;
    bool private newPositionMinted;

    // MUTABLE PARAMS

    /// @notice general params of the strategy - responsible for emulating interval and rebalance conditions
    /// @param halfOfShortInterval half of width of the uniV3 position measured in the strategy in ticks
    /// @param tickNeighborhood width of the neighbourhood of the current position border, in which rebalance can be called.
    /// Example: if the upperTick=10, tickNeighbourhood=5, rebalance can be called for all ticks greater than 10 - 5 = 5
    /// @param domainLowerTick the lower tick of the domain uniV3 position
    /// @param domainUpperTick the upper tick of the domain uniV3 position
    struct StrategyParams {
        int24 halfOfShortInterval;
        int24 tickNeighborhood;
        int24 domainLowerTick;
        int24 domainUpperTick;
    }

    /// @notice params of the actual minted position
    /// @param minToken0ForOpening the amount of token0 are tried to be depositted on the new position
    /// @param minToken1ForOpening the amount of token1 are tried to be depositted on the new position
    struct MintingParams {
        uint256 minToken0ForOpening;
        uint256 minToken1ForOpening;
    }

    /// @notice params of the interaction with oracle
    /// @param averagePriceTimeSpan delta in seconds, passed to oracle to get the price averagePriceTimeSpan seconds ago
    /// @param maxTickDeviation the upper bound for an absolute deviation between the spot price and the price for given number seconds ago
    struct OracleParams {
        uint32 averagePriceTimeSpan;
        uint24 maxTickDeviation;
    }

    /// @param erc20CapitalRatioD the ratio of tokens kept in money vault instead of erc20. The ratio is maintained for each token
    /// @param minCapitalDeviationD the needed deviation from target amount of capital in some vault to call rebalance or swap tokens
    /// @param minRebalanceDeviationD the needed deviation from expected amounts to call swap of tokens
    struct RatioParams {
        uint256 erc20CapitalRatioD;
        uint256 minCapitalDeviationD;
        uint256 minRebalanceDeviationD;
    }

    StrategyParams public strategyParams;
    MintingParams public mintingParams;
    OracleParams public oracleParams;
    RatioParams public ratioParams;

    // INTERNAL STRUCTURES

    /// @notice parameters of the current position
    /// @param lowerTick lower tick of interval
    /// @param upperTick upper tick of interval
    struct Interval {
        int24 lowerTick;
        int24 upperTick;
    }

    /// @notice rebalance parameters restricting the tokens transfer
    struct RebalanceTokenAmounts {
        uint256[] pulledToUniV3Vault;
        uint256[] pulledFromUniV3Vault;
        int256[] swappedAmounts;
        uint256[] burnedAmounts;
        uint256 deadline;
    }

    /// @notice structure for keeping information about capital in different vaults
    /// @param erc20TokensAmountInToken0 the capital of erc20 vault calculated in token0
    /// @param moneyTokensAmountInToken0 the capital of money vault calculated in token0
    /// @param uniV3TokensAmountInToken0 the capital of uniV3 vault calculated in token0
    /// @param totalTokensInToken0 the total capital calculated in token0
    struct TokenAmountsInToken0 {
        uint256 erc20TokensAmountInToken0;
        uint256 moneyTokensAmountInToken0;
        uint256 uniV3TokensAmountInToken0;
        uint256 totalTokensInToken0;
    }

    /// @notice structure for calculation of the current and expected amounts of tokens on all vaults
    /// @param erc20Token0 the current amount of token0 on erc20 vault
    /// @param erc20Token1 the current amount of token1 on erc20 vault
    /// @param moneyToken0 the current amount of token0 on money vault
    /// @param moneyToken1 the current amount of token1 on money vault
    /// @param uniV3Token0 the current amount of token0 on uniV3 vault
    /// @param uniV3Token1 the current amount of token1 on uniV3 vault
    struct TokenAmounts {
        uint256 erc20Token0;
        uint256 erc20Token1;
        uint256 moneyToken0;
        uint256 moneyToken1;
        uint256 uniV3Token0;
        uint256 uniV3Token1;
    }

    /// @notice structure for the calculation of expected ratios between capitals in different assets
    /// @param token0RatioD the ratio of the capital in token0 / totalCapital
    /// @param token1RatioD the ratio of the capital in token1 / totalCapital
    /// @param uniV3RatioD the ratio of the capital in uniV3 / totalCapital
    struct ExpectedRatios {
        uint32 token0RatioD;
        uint32 token1RatioD;
        uint32 uniV3RatioD;
    }

    /// @notice structure for keeping information about the current position, pool state and oracle price
    /// @param nft the nft of the position in positionManager
    /// @param liquidity the total liquidity of the position
    /// @param lowerTick the lower tick of the position
    /// @param upperTick the upper tick of the position
    /// @param domainLowerTick the lower tick of the domain position
    /// @param domainUpperTick the upper tick of the domain position
    /// @param lowerPriceSqrtX96 the square root of the price at lower tick of the position
    /// @param upperPriceSqrtX96 the square root of the price at upper tick of the position
<<<<<<< HEAD
    /// @param domainLowerPriceSqrtX96 the square root of the price at lower tick of the domain position
    /// @param domainUpperPriceSqrtX96 the square root of the price at upper tick of the domain position
    /// @param spotPriceSqrtX96 the square root of the spot price
    /// @param spotPriceSqrtX96 the spot price
=======
    /// @param lower0PriceSqrtX96 the square root of the price at lower tick of the emulated position
    /// @param upper0PriceSqrtX96 the square root of the price at upper tick of the emulated position
    /// @param intervalPriceSqrtX96 the square root of the spot price limited by the boundaries of the domain interval
    /// @param spotPriceX96 the spot price
>>>>>>> 77c939e1
    struct DomainPositionParams {
        uint256 nft;
        uint128 liquidity;
        int24 lowerTick;
        int24 upperTick;
        int24 domainLowerTick;
        int24 domainUpperTick;
        uint160 lowerPriceSqrtX96;
        uint160 upperPriceSqrtX96;
<<<<<<< HEAD
        uint160 domainLowerPriceSqrtX96;
        uint160 domainUpperPriceSqrtX96;
        uint160 spotPriceSqrtX96;
=======
        uint160 lower0PriceSqrtX96;
        uint160 upper0PriceSqrtX96;
        uint160 intervalPriceSqrtX96;
>>>>>>> 77c939e1
        uint256 spotPriceX96;
    }

    // -------------------  EXTERNAL, MUTATING  -------------------

    /// @notice constructs a strategy
    /// @param positionManager_ the position manager for uniV3
    /// @param router_ the uniV3 router for swapping tokens
    /// @param uniV3Helper_ the address of the helper contract for uniV3
    /// @param hStrategyHelper_ the address of the strategy helper contract
    constructor(
        INonfungiblePositionManager positionManager_,
        ISwapRouter router_,
        address uniV3Helper_,
        address hStrategyHelper_
    ) {
        require(address(positionManager_) != address(0), ExceptionsLibrary.ADDRESS_ZERO);
        require(address(router_) != address(0), ExceptionsLibrary.ADDRESS_ZERO);
        require(uniV3Helper_ != address(0), ExceptionsLibrary.ADDRESS_ZERO);
        require(hStrategyHelper_ != address(0), ExceptionsLibrary.ADDRESS_ZERO);
        _positionManager = positionManager_;
        router = router_;
        _uniV3Helper = UniV3Helper(uniV3Helper_);
        _hStrategyHelper = HStrategyHelper(hStrategyHelper_);
        DefaultAccessControlLateInit.init(address(this));
    }

    /// @notice initializes the strategy
    /// @param tokens_ the addresses of the tokens managed by the strategy
    /// @param erc20Vault_ the address of the erc20 vault
    /// @param moneyVault_ the address of the moneyVault. It is expected to be yEarn or AAVE
    /// @param uniV3Vault_ the address of uniV3Vault. It is expected to not hold the position
    /// @param fee_ the fee of the uniV3 pool on which the vault operates
    /// @param admin_ the addres of the admin of the strategy
    function initialize(
        address[] memory tokens_,
        IERC20Vault erc20Vault_,
        IIntegrationVault moneyVault_,
        IUniV3Vault uniV3Vault_,
        uint24 fee_,
        address admin_
    ) external {
        DefaultAccessControlLateInit.init(admin_); // call once is checked here
        address[] memory erc20Tokens = erc20Vault_.vaultTokens();
        address[] memory moneyTokens = moneyVault_.vaultTokens();
        address[] memory uniV3Tokens = uniV3Vault_.vaultTokens();
        require(tokens_.length == 2, ExceptionsLibrary.INVALID_LENGTH);
        require(erc20Tokens.length == 2, ExceptionsLibrary.INVALID_LENGTH);
        require(moneyTokens.length == 2, ExceptionsLibrary.INVALID_LENGTH);
        require(uniV3Tokens.length == 2, ExceptionsLibrary.INVALID_LENGTH);
        for (uint256 i = 0; i < 2; i++) {
            require(erc20Tokens[i] == tokens_[i], ExceptionsLibrary.INVARIANT);
            require(moneyTokens[i] == tokens_[i], ExceptionsLibrary.INVARIANT);
            require(uniV3Tokens[i] == tokens_[i], ExceptionsLibrary.INVARIANT);
        }
        erc20Vault = erc20Vault_;
        moneyVault = moneyVault_;
        uniV3Vault = uniV3Vault_;
        tokens = tokens_;
        IUniswapV3Factory factory = IUniswapV3Factory(_positionManager.factory());
        pool = IUniswapV3Pool(factory.getPool(tokens_[0], tokens_[1], fee_));
        require(address(pool) != address(0), ExceptionsLibrary.ADDRESS_ZERO);
    }

    /// @notice creates the clone of the strategy
    /// @param tokens_ the addresses of the tokens managed by the strategy
    /// @param erc20Vault_ the address of the erc20 vault
    /// @param moneyVault_ the address of the moneyVault. It is expected to be yEarn or AAVE
    /// @param uniV3Vault_ the address of uniV3Vault. It is expected to not hold the position
    /// @param fee_ the fee of the uniV3 pool on which the vault operates
    /// @param admin_ the addres of the admin of the strategy
    /// @return strategy the address of new strategy
    function createStrategy(
        address[] memory tokens_,
        IERC20Vault erc20Vault_,
        IIntegrationVault moneyVault_,
        IUniV3Vault uniV3Vault_,
        uint24 fee_,
        address admin_
    ) external returns (HStrategy strategy) {
        strategy = HStrategy(Clones.clone(address(this)));
        strategy.initialize(tokens_, erc20Vault_, moneyVault_, uniV3Vault_, fee_, admin_);
    }

    /// @notice updates parameters of the strategy. Can be called only by admin
    /// @param newStrategyParams the new parameters
    function updateStrategyParams(StrategyParams calldata newStrategyParams) external {
        _requireAdmin();
        int24 tickSpacing = pool.tickSpacing();
        require(
            newStrategyParams.halfOfShortInterval > 0 &&
                (newStrategyParams.halfOfShortInterval % tickSpacing == 0) &&
                newStrategyParams.tickNeighborhood <= newStrategyParams.halfOfShortInterval &&
                newStrategyParams.tickNeighborhood >= TickMath.MIN_TICK,
            ExceptionsLibrary.INVARIANT
        );

        int24 globalIntervalWidth = newStrategyParams.domainUpperTick - newStrategyParams.domainLowerTick;
        require(
            (newStrategyParams.domainLowerTick % tickSpacing == 0) &&
                (newStrategyParams.domainUpperTick % tickSpacing == 0) &&
                globalIntervalWidth > newStrategyParams.halfOfShortInterval &&
                (globalIntervalWidth % newStrategyParams.halfOfShortInterval == 0),
            ExceptionsLibrary.INVARIANT
        );
        StrategyParams memory strategyParams_ = strategyParams;
        if (
            newStrategyParams.halfOfShortInterval != strategyParams_.halfOfShortInterval ||
            newStrategyParams.domainLowerTick != strategyParams_.domainLowerTick ||
            newStrategyParams.domainUpperTick != strategyParams_.domainUpperTick
        ) {
            needPositionRebalance = true;
        }
        strategyParams = newStrategyParams;
        emit UpdateStrategyParams(tx.origin, msg.sender, newStrategyParams);
    }

    /// @notice updates parameters for minting position. Can be called only by admin
    /// @param newMintingParams the new parameters
    function updateMintingParams(MintingParams calldata newMintingParams) external {
        _requireAdmin();
        require(
            newMintingParams.minToken0ForOpening > 0 &&
                newMintingParams.minToken1ForOpening > 0 &&
                (newMintingParams.minToken0ForOpening <= 1000000000) &&
                (newMintingParams.minToken1ForOpening <= 1000000000),
            ExceptionsLibrary.INVARIANT
        );
        mintingParams = newMintingParams;
        emit UpdateMintingParams(tx.origin, msg.sender, newMintingParams);
    }

    /// @notice updates oracle parameters. Can be called only by admin
    /// @param newOracleParams the new parameters
    function updateOracleParams(OracleParams calldata newOracleParams) external {
        _requireAdmin();
        require(
            newOracleParams.averagePriceTimeSpan > 0 && newOracleParams.maxTickDeviation <= uint24(TickMath.MAX_TICK),
            ExceptionsLibrary.INVARIANT
        );
        oracleParams = newOracleParams;
        emit UpdateOracleParams(tx.origin, msg.sender, newOracleParams);
    }

    /// @notice updates parameters of the capital ratios and deviation. Can be called only by admin
    /// @param newRatioParams the new parameters
    function updateRatioParams(RatioParams calldata newRatioParams) external {
        _requireAdmin();
        require(
            newRatioParams.erc20CapitalRatioD <= DENOMINATOR &&
                newRatioParams.minCapitalDeviationD <= newRatioParams.erc20CapitalRatioD &&
                newRatioParams.minRebalanceDeviationD > 0 &&
                newRatioParams.minRebalanceDeviationD <= DENOMINATOR,
            ExceptionsLibrary.INVARIANT
        );
        ratioParams = newRatioParams;
        emit UpdateRatioParams(tx.origin, msg.sender, newRatioParams);
    }

    /// @notice manual pulling tokens from vault. Can be called only by admin
    /// @param fromVault the address of the vault to pull tokens from
    /// @param toVault the address of the vault to pull tokens to
    /// @param tokenAmounts the amount of tokens to be pulled
    /// @param vaultOptions additional options for `pull` method
    function manualPull(
        IIntegrationVault fromVault,
        IIntegrationVault toVault,
        uint256[] memory tokenAmounts,
        bytes memory vaultOptions
    ) external {
        _requireAdmin();
        fromVault.pull(address(toVault), tokens, tokenAmounts, vaultOptions);
    }

    /// @notice rebalance method. Need to be called if the new position is needed
    /// @param restrictions the restrictions of the amount of tokens to be transferred
    /// @param moneyVaultOptions additional parameters for pulling for `pull` method for money vault
    /// @return actualPulledAmounts actual transferred amounts
    function rebalance(RebalanceTokenAmounts memory restrictions, bytes memory moneyVaultOptions)
        external
        returns (RebalanceTokenAmounts memory actualPulledAmounts, uint256[] memory burnedAmounts)
    {
        _requireAtLeastOperator();
        IUniswapV3Pool pool_ = pool;
        (, int24 tick, , , , , ) = pool_.slot0();
        _hStrategyHelper.checkSpotTickDeviationFromAverage(tick, address(pool_), oracleParams, _uniV3Helper);
        burnedAmounts = _partialRebalanceOfUniV3Position(restrictions, tick);
        actualPulledAmounts = _capitalRebalance(restrictions, moneyVaultOptions, tick);
    }

    /// @notice rebalance, that if needed burns old univ3 position and mints new
    /// @param restrictions the restrictions of the amount of tokens to be transferred
    /// @param tick current price tick
    /// @return burnedAmounts actual transferred amounts of tokens from position while burn
    function _partialRebalanceOfUniV3Position(RebalanceTokenAmounts memory restrictions, int24 tick)
        internal
        returns (uint256[] memory burnedAmounts)
    {
        IIntegrationVault erc20Vault_ = erc20Vault;
        IUniV3Vault uniV3Vault_ = uniV3Vault;
        uint256 uniV3Nft = uniV3Vault_.uniV3Nft();
        StrategyParams memory strategyParams_ = strategyParams;
        IUniswapV3Pool pool_ = pool;
        address[] memory tokens_ = tokens;
        burnedAmounts = new uint256[](2);
        burnedAmounts[0] = type(uint256).max;
        burnedAmounts[1] = type(uint256).max;
        newPositionMinted = false;
        {
            Interval memory shortInterval_ = shortInterval;
            int24 tickNeighborhood = strategyParams_.tickNeighborhood;

            if (
                shortInterval_.lowerTick + tickNeighborhood <= tick &&
                shortInterval_.upperTick - tickNeighborhood >= tick &&
                !needPositionRebalance
            ) {
                return burnedAmounts;
            }
            needPositionRebalance = false;

            (int24 newLowerTick, int24 newUpperTick) = _hStrategyHelper.calculateNewPositionTicks(
                tick,
                strategyParams_
            );

            if (newLowerTick == shortInterval_.lowerTick && shortInterval_.upperTick == newUpperTick) {
                return burnedAmounts;
            }

            shortInterval = Interval({lowerTick: newLowerTick, upperTick: newUpperTick});
        }

        if (uniV3Nft != 0) {
            // cannot burn only if it is first call of the rebalance function
            // and we dont have any position
            burnedAmounts = _drainPosition(restrictions, erc20Vault_, uniV3Vault_, uniV3Nft, tokens_);
        }

        _mintPosition(pool_, restrictions.deadline, _positionManager, uniV3Vault_, uniV3Nft, tokens_);
    }

    /// @notice rebalance amount of tokens between vaults. Need to be called when no new position is needed
    /// @param restrictions the restrictions of the amount of tokens to be transferred
    /// @param moneyVaultOptions additional parameters for pulling for `pull` method for money vault
    /// @return actualPulledAmounts actual transferred amounts
    function _capitalRebalance(
        RebalanceTokenAmounts memory restrictions,
        bytes memory moneyVaultOptions,
        int24 tick
    ) internal returns (RebalanceTokenAmounts memory actualPulledAmounts) {
        HStrategyHelper hStrategyHelper_ = _hStrategyHelper;
        IUniV3Vault uniV3Vault_ = uniV3Vault;
        DomainPositionParams memory domainPositionParams;
        {
            uint256 uniV3Nft = uniV3Vault_.uniV3Nft();
            require(uniV3Nft != 0, ExceptionsLibrary.INVARIANT);
            domainPositionParams = hStrategyHelper_.calculateAndCheckDomainPositionParams(
                tick,
                strategyParams,
                uniV3Nft,
                _positionManager
            );
        }
        IIntegrationVault moneyVault_ = moneyVault;
        IIntegrationVault erc20Vault_ = erc20Vault;
        TokenAmounts memory currentTokenAmounts = hStrategyHelper_.calculateCurrentTokenAmounts(
            erc20Vault_,
            moneyVault_,
            domainPositionParams
        );
        TokenAmounts memory expectedTokenAmounts = _calculateExpectedTokenAmounts(
            currentTokenAmounts,
            domainPositionParams,
            hStrategyHelper_
        );
        if (!hStrategyHelper_.tokenRebalanceNeeded(currentTokenAmounts, expectedTokenAmounts, ratioParams)) {
            return actualPulledAmounts;
        }

        address[] memory tokens_ = tokens;
        actualPulledAmounts.pulledFromUniV3Vault = _pullExtraTokens(
            hStrategyHelper_,
            expectedTokenAmounts,
            restrictions,
            moneyVaultOptions,
            domainPositionParams,
            erc20Vault_,
            moneyVault_,
            uniV3Vault_,
            tokens_
        );

        if (hStrategyHelper_.swapNeeded(currentTokenAmounts, expectedTokenAmounts, ratioParams, domainPositionParams)) {
            actualPulledAmounts.swappedAmounts = _swapTokens(
                currentTokenAmounts,
                expectedTokenAmounts,
                restrictions,
                erc20Vault_,
                tokens_
            );
        }

        TokenAmounts memory missingTokenAmounts;
        {
            (, , , , , , , uint128 liquidity, , , , ) = _positionManager.positions(uniV3Vault_.uniV3Nft());
            hStrategyHelper_.calculateMissingTokenAmounts(
                moneyVault_,
                expectedTokenAmounts,
                domainPositionParams,
                liquidity
            );
        }
        actualPulledAmounts.pulledToUniV3Vault = _pullMissingTokens(
            missingTokenAmounts,
            restrictions,
            moneyVaultOptions,
            erc20Vault_,
            moneyVault_,
            uniV3Vault_,
            tokens_
        );
    }

    // -------------------  INTERNAL, MUTABLE  -------------------

    /// @notice determining the amount of tokens to be swapped and swapping it
    /// @param currentTokenAmounts the current amount of tokens
    /// @param expectedTokenAmounts the amount of tokens we expect to have after rebalance
    /// @param restrictions the restrictions of the amount of tokens to be transferred
    /// @param erc20Vault_ ERC20 vault of the strategy
    /// @param tokens_ the addresses of the tokens managed by the strategy
    /// @return swappedAmounts acutal amount of swapped tokens
    function _swapTokens(
        TokenAmounts memory currentTokenAmounts,
        TokenAmounts memory expectedTokenAmounts,
        RebalanceTokenAmounts memory restrictions,
        IIntegrationVault erc20Vault_,
        address[] memory tokens_
    ) internal returns (int256[] memory swappedAmounts) {
        (uint256 expectedToken0Amount, uint256 expectedToken1Amount) = _accumulateTokens(expectedTokenAmounts);
        (uint256 currentToken0Amount, uint256 currentToken1Amount) = _accumulateTokens(currentTokenAmounts);
        if (currentToken0Amount > expectedToken0Amount) {
            swappedAmounts = _swapTokensOnERC20Vault(
                currentToken0Amount - expectedToken0Amount,
                0,
                restrictions,
                erc20Vault_,
                tokens_
            );
        } else {
            swappedAmounts = _swapTokensOnERC20Vault(
                currentToken1Amount - expectedToken1Amount,
                1,
                restrictions,
                erc20Vault_,
                tokens_
            );
        }
    }

    /// @notice pulling extra tokens from money and uniV3 vaults on erc20
    /// @param hStrategyHelper_ the helper of the strategy
    /// @param expectedTokenAmounts the amount of tokens we expect to have after rebalance
    /// @param restrictions the restrictions of the amount of tokens to be transferred
    /// @param moneyVaultOptions additional parameters for pulling for `pull` method for money vault
    /// @param domainPositionParams the current state of the pool and position
    /// @param erc20Vault_ ERC20 vault of the strategy
    /// @param moneyVault_ Money vault of the strategy
    /// @param uniV3Vault_ UniswapV3 vault of the strategy
    /// @param tokens_ the addresses of the tokens managed by the strategy
    /// @return pulledFromUniV3Vault the actual amount of tokens pulled from UniV3Vault
    function _pullExtraTokens(
        HStrategyHelper hStrategyHelper_,
        TokenAmounts memory expectedTokenAmounts,
        RebalanceTokenAmounts memory restrictions,
        bytes memory moneyVaultOptions,
        DomainPositionParams memory domainPositionParams,
        IIntegrationVault erc20Vault_,
        IIntegrationVault moneyVault_,
        IUniV3Vault uniV3Vault_,
        address[] memory tokens_
    ) internal returns (uint256[] memory pulledFromUniV3Vault) {
        pulledFromUniV3Vault = new uint256[](2);
        if (!newPositionMinted) {
            uint256[] memory extraTokenAmountsForPull = hStrategyHelper_.calculateExtraTokenAmountsForUniV3Vault(
                expectedTokenAmounts,
                domainPositionParams
            );

            if (extraTokenAmountsForPull[0] > 0 || extraTokenAmountsForPull[1] > 0) {
                pulledFromUniV3Vault = uniV3Vault_.pull(address(erc20Vault_), tokens_, extraTokenAmountsForPull, "");
                _compareAmounts(restrictions.pulledFromUniV3Vault, pulledFromUniV3Vault);
            }
        }

        {
            uint256[] memory extraTokenAmountsForPull = hStrategyHelper_.calculateExtraTokenAmountsForMoneyVault(
                moneyVault_,
                expectedTokenAmounts
            );

            if (extraTokenAmountsForPull[0] > 0 || extraTokenAmountsForPull[1] > 0) {
                moneyVault_.pull(address(erc20Vault_), tokens_, extraTokenAmountsForPull, moneyVaultOptions);
            }
        }
    }

    /// @notice pulling missing tokens from erc20 vault on money and uniV3 vaults
    /// @param missingTokenAmounts the amount of missing tokens
    /// @param restrictions the restrictions of the amount of tokens to be transferred
    /// @param moneyVaultOptions additional parameters for pulling for `pull` method for money vault
    /// @param erc20Vault_ ERC20 vault of the strategy
    /// @param moneyVault_ Money vault of the strategy
    /// @param uniV3Vault_ UniswapV3 vault of the strategy
    /// @param tokens_ the addresses of the tokens managed by the strategy
    /// @return pulledToUniV3Vault the actual amount of tokens pulled into UniV3Vault
    function _pullMissingTokens(
        TokenAmounts memory missingTokenAmounts,
        RebalanceTokenAmounts memory restrictions,
        bytes memory moneyVaultOptions,
        IIntegrationVault erc20Vault_,
        IIntegrationVault moneyVault_,
        IUniV3Vault uniV3Vault_,
        address[] memory tokens_
    ) internal returns (uint256[] memory pulledToUniV3Vault) {
        pulledToUniV3Vault = new uint256[](2);
        uint256[] memory extraTokenAmountsForPull = new uint256[](2);
        {
            if (missingTokenAmounts.uniV3Token0 > 0 || missingTokenAmounts.uniV3Token1 > 0) {
                extraTokenAmountsForPull[0] = missingTokenAmounts.uniV3Token0;
                extraTokenAmountsForPull[1] = missingTokenAmounts.uniV3Token1;
                pulledToUniV3Vault = erc20Vault_.pull(address(uniV3Vault_), tokens_, extraTokenAmountsForPull, "");
                _compareAmounts(restrictions.pulledToUniV3Vault, pulledToUniV3Vault);
            }
        }
        {
            if (missingTokenAmounts.moneyToken0 > 0 || missingTokenAmounts.moneyToken1 > 0) {
                extraTokenAmountsForPull[0] = missingTokenAmounts.moneyToken0;
                extraTokenAmountsForPull[1] = missingTokenAmounts.moneyToken1;
                erc20Vault_.pull(address(moneyVault_), tokens_, extraTokenAmountsForPull, moneyVaultOptions);
            }
        }
    }

    /// @notice minting new position inside the domain interval
    /// @param pool_ address of uniV3 pool
    /// @param deadline maximal duration of swap offer on uniV3
    /// @param positionManager_ uniV3 position manager
    /// @param uniV3Vault_ UniswapV3 vault of the strategy
    /// @param oldNft the nft of the burning position
    /// @param tokens_ the addresses of the tokens managed by the strategy
    function _mintPosition(
        IUniswapV3Pool pool_,
        uint256 deadline,
        INonfungiblePositionManager positionManager_,
        IUniV3Vault uniV3Vault_,
        uint256 oldNft,
        address[] memory tokens_
    ) internal {
        uint256 minToken0ForOpening;
        uint256 minToken1ForOpening;
        {
            MintingParams memory mintingParams_ = mintingParams;
            minToken0ForOpening = mintingParams_.minToken0ForOpening;
            minToken1ForOpening = mintingParams_.minToken1ForOpening;
        }
        IERC20(tokens_[0]).safeApprove(address(positionManager_), minToken0ForOpening);
        IERC20(tokens_[1]).safeApprove(address(positionManager_), minToken1ForOpening);
        Interval memory shortInterval_ = shortInterval;
        (uint256 newNft, , , ) = positionManager_.mint(
            INonfungiblePositionManager.MintParams({
                token0: tokens_[0],
                token1: tokens_[1],
                fee: pool_.fee(),
                tickLower: shortInterval_.lowerTick,
                tickUpper: shortInterval_.upperTick,
                amount0Desired: minToken0ForOpening,
                amount1Desired: minToken1ForOpening,
                amount0Min: 0,
                amount1Min: 0,
                recipient: address(this),
                deadline: deadline
            })
        );
        IERC20(tokens_[0]).safeApprove(address(positionManager_), 0);
        IERC20(tokens_[1]).safeApprove(address(positionManager_), 0);

        positionManager_.safeTransferFrom(address(this), address(uniV3Vault_), newNft);
        if (oldNft != 0) {
            positionManager_.burn(oldNft);
        }
        newPositionMinted = true;
        emit MintUniV3Position(newNft, shortInterval_.lowerTick, shortInterval_.upperTick);
    }

    /// @notice draining all assets from uniV3
    /// @param restrictions the restrictions of the amount of tokens to be transferred
    /// @param erc20Vault_ ERC20 vault of the strategy
    /// @param uniV3Vault_ UniswapV3 vault of the strategy
    /// @param uniV3Nft the nft of the position from position manager
    /// @param tokens_ the addresses of the tokens managed by the strategy
    /// @return drainedTokens actual amount of tokens got from draining position
    function _drainPosition(
        RebalanceTokenAmounts memory restrictions,
        IIntegrationVault erc20Vault_,
        IUniV3Vault uniV3Vault_,
        uint256 uniV3Nft,
        address[] memory tokens_
    ) internal returns (uint256[] memory drainedTokens) {
        drainedTokens = uniV3Vault_.liquidityToTokenAmounts(type(uint128).max);
        drainedTokens = uniV3Vault_.pull(address(erc20Vault_), tokens_, drainedTokens, "");
        _compareAmounts(restrictions.burnedAmounts, drainedTokens);
        emit BurnUniV3Position(uniV3Nft);
    }

    /// @notice swapping tokens
    /// @param amountIn amount of tokens to be swapped
    /// @param tokenInIndex the index of token to be swapped (0 or 1)
    /// @param restrictions the restrictions of the amount of tokens to be transferred
    /// @param erc20Vault_ ERC20 vault of the strategy
    /// @param tokens_ the addresses of the tokens managed by the strategy
    /// @return amountsOut actual amount of tokens got from swap
    function _swapTokensOnERC20Vault(
        uint256 amountIn,
        uint256 tokenInIndex,
        RebalanceTokenAmounts memory restrictions,
        IIntegrationVault erc20Vault_,
        address[] memory tokens_
    ) internal returns (int256[] memory amountsOut) {
        {
            (uint256[] memory tvl, ) = erc20Vault_.tvl();
            if (tvl[tokenInIndex] < amountIn) {
                amountIn = tvl[tokenInIndex];
            }
        }

        bytes memory routerResult;
        if (amountIn > 0) {
            ISwapRouter.ExactInputSingleParams memory swapParams = ISwapRouter.ExactInputSingleParams({
                tokenIn: tokens_[tokenInIndex],
                tokenOut: tokens_[tokenInIndex ^ 1],
                fee: pool.fee(),
                recipient: address(erc20Vault_),
                deadline: restrictions.deadline,
                amountIn: amountIn,
                amountOutMinimum: 0,
                sqrtPriceLimitX96: 0
            });
            bytes memory data = abi.encode(swapParams);
            erc20Vault_.externalCall(tokens_[tokenInIndex], APPROVE_SELECTOR, abi.encode(address(router), amountIn)); // approve
            routerResult = erc20Vault_.externalCall(address(router), EXACT_INPUT_SINGLE_SELECTOR, data); // swap
            erc20Vault_.externalCall(tokens_[tokenInIndex], APPROVE_SELECTOR, abi.encode(address(router), 0)); // reset allowance
            uint256 amountOut = abi.decode(routerResult, (uint256));

            require(
                restrictions.swappedAmounts[tokenInIndex ^ 1] >= 0 && restrictions.swappedAmounts[tokenInIndex] <= 0,
                ExceptionsLibrary.INVARIANT
            );
            require(
                restrictions.swappedAmounts[tokenInIndex ^ 1] <= int256(amountOut),
                ExceptionsLibrary.LIMIT_UNDERFLOW
            );
            require(
                restrictions.swappedAmounts[tokenInIndex ^ 1] <= -int256(amountIn),
                ExceptionsLibrary.LIMIT_OVERFLOW
            );

            amountsOut = new int256[](2);
            amountsOut[tokenInIndex ^ 1] = int256(amountOut);
            amountsOut[tokenInIndex] = -int256(amountIn);

            emit SwapTokensOnERC20Vault(tx.origin, swapParams);
        } else {
            require(restrictions.swappedAmounts[tokenInIndex ^ 1] == 0, ExceptionsLibrary.LIMIT_OVERFLOW);
            require(restrictions.swappedAmounts[tokenInIndex] == 0, ExceptionsLibrary.LIMIT_UNDERFLOW);
            return new int256[](2);
        }
    }

    // -------------------  INTERNAL, VIEW  -------------------

    /// @notice method comparing needed amount of tokens and actual. Reverts in for any elent holds needed[i] > actual[i]
    /// @param needed the needed amount of tokens from some action
    /// @param actual actual amount of tokens from the action
    function _compareAmounts(uint256[] memory needed, uint256[] memory actual) internal pure {
        for (uint256 i = 0; i < 2; i++) {
            require(needed[i] <= actual[i], ExceptionsLibrary.LIMIT_UNDERFLOW);
        }
    }

    /// @notice method calculates sums for both tokens along all vaults
    /// @param tokenAmouts given token amounts
    /// @return token0 amount of token 0 over all vaults for given tokenAmouts
    /// @return token1 amount of token 1 over all vaults for given tokenAmouts
    function _accumulateTokens(TokenAmounts memory tokenAmouts) internal pure returns (uint256 token0, uint256 token1) {
        token0 = tokenAmouts.erc20Token0 + tokenAmouts.moneyToken0 + tokenAmouts.uniV3Token0;
        token1 = tokenAmouts.erc20Token1 + tokenAmouts.moneyToken1 + tokenAmouts.uniV3Token1;
    }

    function _contractName() internal pure override returns (bytes32) {
        return bytes32("HStrategy");
    }

    function _contractVersion() internal pure override returns (bytes32) {
        return bytes32("1.0.0");
    }

    function _calculateExpectedTokenAmounts(
        TokenAmounts memory currentTokenAmounts,
        DomainPositionParams memory domainPositionParams,
        HStrategyHelper hStrategyHelper_
    ) internal view returns (TokenAmounts memory expectedTokenAmounts) {
        ExpectedRatios memory expectedRatios = hStrategyHelper_.calculateExpectedRatios(domainPositionParams);
        uint256 currentCapitalInToken0 = hStrategyHelper_.calculateCurrentCapitalInToken0(
            domainPositionParams,
            currentTokenAmounts
        );
        TokenAmountsInToken0 memory expectedTokenAmountsInToken0 = hStrategyHelper_
            .calculateExpectedTokenAmountsInToken0(currentCapitalInToken0, expectedRatios, ratioParams);
        return
            hStrategyHelper_.calculateExpectedTokenAmounts(
                expectedRatios,
                expectedTokenAmountsInToken0,
                domainPositionParams,
                _uniV3Helper
            );
    }

    /// @notice Emitted when new position in UniV3Pool has been minted.
    /// @param uniV3Nft nft of new minted position
    /// @param lowerTick lowerTick of that position
    /// @param upperTick upperTick of that position
    event MintUniV3Position(uint256 uniV3Nft, int24 lowerTick, int24 upperTick);

    /// @notice Emitted when position in UniV3Pool has been burnt.
    /// @param uniV3Nft nft of new minted position
    event BurnUniV3Position(uint256 uniV3Nft);

    /// @notice Emitted when swap is initiated.
    /// @param origin Origin of the transaction (tx.origin)
    /// @param swapParams Swap domainPositionParams
    event SwapTokensOnERC20Vault(address indexed origin, ISwapRouter.ExactInputSingleParams swapParams);

    /// @notice Emitted when Strategy strategyParams are set.
    /// @param origin Origin of the transaction (tx.origin)
    /// @param sender Sender of the call (msg.sender)
    /// @param strategyParams Updated strategyParams
    event UpdateStrategyParams(address indexed origin, address indexed sender, StrategyParams strategyParams);

    /// @notice Emitted when Strategy mintingParams are set.
    /// @param origin Origin of the transaction (tx.origin)
    /// @param sender Sender of the call (msg.sender)
    /// @param mintingParams Updated mintingParams
    event UpdateMintingParams(address indexed origin, address indexed sender, MintingParams mintingParams);

    /// @notice Emitted when Strategy oracleParams are set.
    /// @param origin Origin of the transaction (tx.origin)
    /// @param sender Sender of the call (msg.sender)
    /// @param oracleParams Updated oracleParams
    event UpdateOracleParams(address indexed origin, address indexed sender, OracleParams oracleParams);

    /// @notice Emitted when Strategy ratioParams are set.
    /// @param origin Origin of the transaction (tx.origin)
    /// @param sender Sender of the call (msg.sender)
    /// @param ratioParams Updated ratioParams
    event UpdateRatioParams(address indexed origin, address indexed sender, RatioParams ratioParams);
}<|MERGE_RESOLUTION|>--- conflicted
+++ resolved
@@ -152,17 +152,10 @@
     /// @param domainUpperTick the upper tick of the domain position
     /// @param lowerPriceSqrtX96 the square root of the price at lower tick of the position
     /// @param upperPriceSqrtX96 the square root of the price at upper tick of the position
-<<<<<<< HEAD
     /// @param domainLowerPriceSqrtX96 the square root of the price at lower tick of the domain position
     /// @param domainUpperPriceSqrtX96 the square root of the price at upper tick of the domain position
-    /// @param spotPriceSqrtX96 the square root of the spot price
-    /// @param spotPriceSqrtX96 the spot price
-=======
-    /// @param lower0PriceSqrtX96 the square root of the price at lower tick of the emulated position
-    /// @param upper0PriceSqrtX96 the square root of the price at upper tick of the emulated position
     /// @param intervalPriceSqrtX96 the square root of the spot price limited by the boundaries of the domain interval
     /// @param spotPriceX96 the spot price
->>>>>>> 77c939e1
     struct DomainPositionParams {
         uint256 nft;
         uint128 liquidity;
@@ -172,15 +165,9 @@
         int24 domainUpperTick;
         uint160 lowerPriceSqrtX96;
         uint160 upperPriceSqrtX96;
-<<<<<<< HEAD
         uint160 domainLowerPriceSqrtX96;
         uint160 domainUpperPriceSqrtX96;
-        uint160 spotPriceSqrtX96;
-=======
-        uint160 lower0PriceSqrtX96;
-        uint160 upper0PriceSqrtX96;
         uint160 intervalPriceSqrtX96;
->>>>>>> 77c939e1
         uint256 spotPriceX96;
     }
 
