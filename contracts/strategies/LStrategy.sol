// SPDX-License-Identifier: GPL-2.0-or-later
pragma solidity 0.8.9;

import "@openzeppelin/contracts/token/ERC20/utils/SafeERC20.sol";
import "@openzeppelin/contracts/token/ERC20/IERC20.sol";
import "../interfaces/external/univ3/INonfungiblePositionManager.sol";
import "../interfaces/vaults/IERC20Vault.sol";
import "../interfaces/vaults/IUniV3Vault.sol";
import "../interfaces/oracles/IOracle.sol";
import "../interfaces/utils/ILpCallback.sol";
import "../interfaces/utils/ILStrategyOrderHelper.sol";
import "../libraries/ExceptionsLibrary.sol";
import "../libraries/CommonLibrary.sol";
import "../libraries/external/FullMath.sol";
import "../libraries/external/TickMath.sol";
import "../libraries/external/GPv2Order.sol";
import "../utils/DefaultAccessControl.sol";
import "hardhat/console.sol";

contract LStrategy is DefaultAccessControl, ILpCallback {
    using SafeERC20 for IERC20;

    // IMMUTABLES
    uint256 public constant DENOMINATOR = 10**9;
    bytes4 public constant SET_PRESIGNATURE_SELECTOR = 0xec6cb13f;
    bytes4 public constant APPROVE_SELECTOR = 0x095ea7b3;
    address[] public tokens;
    IERC20Vault public immutable erc20Vault;
    INonfungiblePositionManager public immutable positionManager;
    ILStrategyOrderHelper public immutable orderHelper;
    uint24 public immutable poolFee;
    address public immutable cowswap;

    // INTERNAL STATE

    IUniV3Vault public lowerVault;
    IUniV3Vault public upperVault;
    uint256 public orderDeadline;
    uint256[] internal _pullExistentials;

    // MUTABLE PARAMS

    struct TradingParams {
        uint32 maxSlippageD;
        uint32 orderDeadline;
        uint256 oracleSafetyMask;
        IOracle oracle;
    }

    struct RatioParams {
        uint32 erc20UniV3CapitalRatioD;
        uint32 erc20TokenRatioD;
        uint32 minErc20UniV3CapitalRatioDeviationD;
        uint32 minErc20TokenRatioDeviationD;
        uint32 minUniV3LiquidityRatioDeviationD;
    }

    struct OtherParams {
        uint16 intervalWidthInTicks;
        uint256 minToken0ForOpening;
        uint256 minToken1ForOpening;
        uint256 rebalanceDeadline;
    }

    struct PreOrder {
        address tokenIn;
        address tokenOut;
        uint256 amountIn;
        uint256 minAmountOut;
        uint256 deadline;
    }

    TradingParams public tradingParams;
    RatioParams public ratioParams;
    OtherParams public otherParams;
    PreOrder public preOrder;

    // @notice Constructor for a new contract
    // @param positionManager_ Reference to UniswapV3 positionManager
    // @param erc20vault_ Reference to ERC20 Vault
    // @param vault1_ Reference to Uniswap V3 Vault 1
    // @param vault2_ Reference to Uniswap V3 Vault 2
    constructor(
        INonfungiblePositionManager positionManager_,
        address cowswap_,
        IERC20Vault erc20vault_,
        IUniV3Vault vault1_,
        IUniV3Vault vault2_,
        ILStrategyOrderHelper orderHelper_,
        address admin_
    ) DefaultAccessControl(admin_) {
        positionManager = positionManager_;
        erc20Vault = erc20vault_;
        lowerVault = vault1_;
        upperVault = vault2_;
        tokens = vault1_.vaultTokens();
        poolFee = vault1_.pool().fee();
        _pullExistentials = vault1_.pullExistentials();
        cowswap = cowswap_;
        orderHelper = orderHelper_;
    }

    // -------------------  EXTERNAL, VIEW  -------------------

    /// @notice Target price based on mutable params
    function targetPrice(address token0, address token1, TradingParams memory tradingParams_)
        public
        view
        returns (uint256 priceX96)
    {
        require(tokens_.length == 2, ExceptionsLibrary.INVALID_LENGTH);
        (uint256[] memory prices, ) = tradingParams_.oracle.price(
            token0,
            token1,
            tradingParams_.oracleSafetyMask
        );
        require(prices.length > 0, ExceptionsLibrary.INVALID_LENGTH);
        for (uint256 i = 0; i < prices.length; i++) {
            priceX96 += prices[i];
        }
        priceX96 /= prices.length;
    }

    /// @notice Target liquidity ratio for UniV3 vaults
    function targetUniV3LiquidityRatio(int24 targetTick_)
        public
        view
        returns (uint256 liquidityRatioD, bool isNegative)
    {
        (int24 tickLower, int24 tickUpper, ) = _getVaultStats(lowerVault);
        int24 midTick = (tickUpper + tickLower) / 2;
        isNegative = midTick > targetTick_;
        if (isNegative) {
            liquidityRatioD = uint256(uint24(midTick - targetTick_));
        } else {
            liquidityRatioD = uint256(uint24(targetTick_ - midTick));
        }
        liquidityRatioD = (liquidityRatioD * DENOMINATOR) / uint256(uint24(tickUpper - tickLower) / 2);
    }

    // -------------------  EXTERNAL, MUTATING  -------------------

    /// @notice Make a rebalance between ERC20 and UniV3 Vaults
    /// @param minLowerVaultTokens Min accepted tokenAmounts for lower vault
    /// @param minUpperVaultTokens Min accepted tokenAmounts for upper vault
    /// @param deadline Timestamp after which the transaction reverts
    /// @return totalPulledAmounts total amounts pulled from erc20 vault or Uni vaults
    /// @return isNegativeCapitalDelta `true` if rebalance if from UniVaults, false otherwise
    function rebalanceERC20UniV3Vaults(
        uint256[] memory minLowerVaultTokens,
        uint256[] memory minUpperVaultTokens,
        uint256 deadline
    ) public returns (uint256[] memory totalPulledAmounts, bool isNegativeCapitalDelta) {
        _requireAtLeastOperator();
        uint256[] memory lowerTokenAmounts;
        uint256[] memory upperTokenAmounts;
        uint256[] memory pulledAmounts = new uint256[](2);
        uint128 lowerVaultLiquidity;
        uint128 upperVaultLiquidity;

        totalPulledAmounts = new uint256[](2);

        {
            uint256 priceX96 = targetPrice(tokens[0], tokens[1], tradingParams);
            uint256 erc20VaultCapital = _getCapital(priceX96, erc20Vault);
            uint256 sumUniV3Capital = _getCapital(priceX96, lowerVault) + _getCapital(priceX96, upperVault);
            uint256 capitalDelta;
            (capitalDelta, isNegativeCapitalDelta) = _liquidityDelta(
                erc20VaultCapital,
                sumUniV3Capital,
                ratioParams.erc20UniV3CapitalRatioD,
                ratioParams.minErc20UniV3CapitalRatioDeviationD
            );
            if (capitalDelta == 0) {
                return (pulledAmounts, false);
            }
<<<<<<< HEAD

            if (sumUniV3Capital == 0) {
                erc20Vault.pull(
                    address(lowerVault),
                    tokens,
                    _pullExistentials,
                    _makeUniswapVaultOptions(new uint256[](2), deadline)
                );

                erc20Vault.pull(
                    address(upperVault),
                    tokens,
                    _pullExistentials,
                    _makeUniswapVaultOptions(new uint256[](2), deadline)
                );
            }
            
=======
            require((sumUniV3Capital > 0), ExceptionsLibrary.VALUE_ZERO);
>>>>>>> 89db8550
            uint256 percentageIncreaseD = FullMath.mulDiv(DENOMINATOR, capitalDelta, sumUniV3Capital);
            (, , lowerVaultLiquidity) = _getVaultStats(lowerVault);
            (, , upperVaultLiquidity) = _getVaultStats(upperVault);
            lowerTokenAmounts = lowerVault.liquidityToTokenAmounts(
                uint128(FullMath.mulDiv(percentageIncreaseD, lowerVaultLiquidity, DENOMINATOR))
            );
            upperTokenAmounts = upperVault.liquidityToTokenAmounts(
                uint128(FullMath.mulDiv(percentageIncreaseD, upperVaultLiquidity, DENOMINATOR))
            );
        }

        if (!isNegativeCapitalDelta) {
            if (lowerVaultLiquidity > 0) {
                totalPulledAmounts = erc20Vault.pull(
                    address(lowerVault),
                    tokens,
                    lowerTokenAmounts,
                    _makeUniswapVaultOptions(minLowerVaultTokens, deadline)
                );
            }
            if (upperVaultLiquidity > 0) {
                pulledAmounts = erc20Vault.pull(
                    address(upperVault),
                    tokens,
                    upperTokenAmounts,
                    _makeUniswapVaultOptions(minUpperVaultTokens, deadline)
                );
                for (uint256 i = 0; i < 2; i++) {
                    totalPulledAmounts[i] += pulledAmounts[i];
                }
            }
        } else {
            totalPulledAmounts = lowerVault.pull(
                address(erc20Vault),
                tokens,
                lowerTokenAmounts,
                _makeUniswapVaultOptions(minLowerVaultTokens, deadline)
            );
            pulledAmounts = upperVault.pull(
                address(erc20Vault),
                tokens,
                upperTokenAmounts,
                _makeUniswapVaultOptions(minUpperVaultTokens, deadline)
            );
            for (uint256 i = 0; i < 2; i++) {
                totalPulledAmounts[i] += pulledAmounts[i];
            }
        }
        emit RebalancedErc20UniV3(tx.origin, msg.sender, !isNegativeCapitalDelta, totalPulledAmounts);
    }

    /// @notice Make a rebalance of UniV3 vaults
    /// @param minWithdrawTokens Min accepted tokenAmounts for withdrawal
    /// @param minDepositTokens Min accepted tokenAmounts for deposit
    /// @param deadline Timestamp after which the transaction reverts
    /// @return pulledAmounts Amounts pulled from one vault
    /// @return pushedAmounts Amounts pushed to the other vault
    function rebalanceUniV3Vaults(
        uint256[] memory minWithdrawTokens,
        uint256[] memory minDepositTokens,
        uint256 deadline
    ) external returns (uint256[] memory pulledAmounts, uint256[] memory pushedAmounts) {
        _requireAtLeastOperator();
        uint256 targetPriceX96 = targetPrice(tokens[0], tokens[1], tradingParams);
        int24 targetTick = _tickFromPriceX96(targetPriceX96);
        (uint256 targetUniV3LiquidityRatioD, bool isNegativeLiquidityRatio) = targetUniV3LiquidityRatio(targetTick);
        // // we crossed the interval right to left
        if (isNegativeLiquidityRatio) {
            (, , uint128 liquidity) = _getVaultStats(upperVault);
            if (liquidity > 0) {
                // pull all liquidity to other vault and swap intervals
                return
                    _rebalanceUniV3Liquidity(
                        upperVault,
                        lowerVault,
                        type(uint128).max,
                        minWithdrawTokens,
                        minDepositTokens,
                        deadline
                    );
            } else {
                _swapVaults(false, deadline);
                return (new uint256[](2), new uint256[](2));
            }
        }
        // we crossed the interval left to right
        if (targetUniV3LiquidityRatioD > DENOMINATOR) {
            (, , uint128 liquidity) = _getVaultStats(lowerVault);
            if (liquidity > 0) {
                return
                    _rebalanceUniV3Liquidity(
                        lowerVault,
                        upperVault,
                        type(uint128).max,
                        minWithdrawTokens,
                        minDepositTokens,
                        deadline
                    );
            } else {
                _swapVaults(true, deadline);
                return (new uint256[](2), new uint256[](2));
            }
        }
        uint256 liquidityDelta;
        IUniV3Vault fromVault;
        IUniV3Vault toVault;

        {
            bool isNegativeLiquidityDelta;
            (, , uint128 lowerLiquidity) = _getVaultStats(lowerVault);
            (, , uint128 upperLiquidity) = _getVaultStats(upperVault);
            (liquidityDelta, isNegativeLiquidityDelta) = _liquidityDelta(
                lowerLiquidity,
                upperLiquidity,
                DENOMINATOR - targetUniV3LiquidityRatioD,
                ratioParams.minUniV3LiquidityRatioDeviationD
            );
            if (isNegativeLiquidityDelta) {
                fromVault = upperVault;
                toVault = lowerVault;
            } else {
                fromVault = lowerVault;
                toVault = upperVault;
            }
        }
        return
            _rebalanceUniV3Liquidity(
                fromVault,
                toVault,
                uint128(liquidityDelta),
                minWithdrawTokens,
                minDepositTokens,
                deadline
            );
    }

    /// @notice Post preorder for ERC20 vault rebalance.
    /// @return preOrder_ Posted preorder
    function postPreOrder() external returns (PreOrder memory preOrder_) {
        _requireAtLeastOperator();
        require(block.timestamp > orderDeadline, ExceptionsLibrary.TIMESTAMP);
        (uint256[] memory tvl, ) = erc20Vault.tvl();
        uint256 priceX96 = targetPrice(tokens[0], tokens[1], tradingParams);
        (uint256 tokenDelta, bool isNegative) = _liquidityDelta(
            FullMath.mulDiv(tvl[0], priceX96, CommonLibrary.Q96),
            tvl[1],
            ratioParams.erc20TokenRatioD,
            ratioParams.minErc20TokenRatioDeviationD
        );
        TradingParams memory tradingParams_ = tradingParams;

        uint256 isNegativeInt = isNegative ? 1 : 0;
        uint256[2] memory tokenValuesToTransfer = [
            FullMath.mulDiv(tokenDelta, CommonLibrary.Q96, priceX96),
            tokenDelta
        ];
        preOrder_ = PreOrder({
            tokenIn: tokens[0 ^ isNegativeInt],
            tokenOut: tokens[1 ^ isNegativeInt],
            amountIn: tokenValuesToTransfer[0 ^ isNegativeInt],
            minAmountOut: FullMath.mulDiv(
                tokenValuesToTransfer[1 ^ isNegativeInt],
                DENOMINATOR - tradingParams_.maxSlippageD,
                DENOMINATOR
            ),
            deadline: block.timestamp + tradingParams_.orderDeadline
        });

        preOrder = preOrder_;
        emit PreOrderPosted(tx.origin, msg.sender, preOrder_);
    }

    /// @notice Sign offchain cowswap order onchain
    /// @param order Cowswap order data
    /// @param uuid Cowswap order id
    /// @param signed To sign order set to `true`
    function signOrder(
        GPv2Order.Data memory order,
        bytes calldata uuid,
        bool signed
    ) external {
        _requireAtLeastOperator();
        if (signed) {
            orderHelper.checkOrder(
                order,
                uuid,
                preOrder.tokenIn,
                preOrder.tokenOut,
                preOrder.amountIn,
                preOrder.minAmountOut,
                preOrder.deadline,
                address(erc20Vault)
            );
            erc20Vault.externalCall(address(order.sellToken), APPROVE_SELECTOR, abi.encode(cowswap, order.sellAmount));
            erc20Vault.externalCall(cowswap, SET_PRESIGNATURE_SELECTOR, abi.encode(uuid, signed));
            orderDeadline = order.validTo;
            delete preOrder;
            emit OrderSigned(tx.origin, msg.sender, uuid, order, preOrder, signed);
        } else {
            erc20Vault.externalCall(cowswap, SET_PRESIGNATURE_SELECTOR, abi.encode(uuid, false));
        }
    }

    /// @notice Reset cowswap allowance to 0
    /// @param tokenNumber The number of token in LStrategy
    function resetCowswapAllowance(uint8 tokenNumber) external {
        _requireAtLeastOperator();
        bytes memory approveData = abi.encode(cowswap, uint256(0));
        erc20Vault.externalCall(tokens[tokenNumber], APPROVE_SELECTOR, approveData);
        emit CowswapAllowanceReset(tx.origin, msg.sender);
    }

    /// @notice Collect Uniswap pool fees to erc20 vault
    /// @return totalCollectedEarnings Total collected fees
    function collectUniFees() external returns (uint256[] memory totalCollectedEarnings) {
        _requireAtLeastOperator();
        totalCollectedEarnings = new uint256[](2);
        uint256[] memory collectedEarnings = new uint256[](2);
        totalCollectedEarnings = lowerVault.collectEarnings();
        collectedEarnings = upperVault.collectEarnings();
        for (uint256 i = 0; i < 2; i++) {
            totalCollectedEarnings[i] += collectedEarnings[i];
        }
        emit FeesCollected(tx.origin, msg.sender, totalCollectedEarnings);
    }

    /// @notice Manually pull tokens from fromVault to toVault
    /// @param fromVault Pull tokens from this vault
    /// @param toVault Pull tokens to this vault
    /// @param tokenAmounts Token amounts to pull
    /// @param minTokensAmounts Minimal token amounts to pull
    /// @param deadline Timestamp after which the transaction is invalid
    function manualPull(
        IIntegrationVault fromVault,
        IIntegrationVault toVault,
        uint256[] memory tokenAmounts,
        uint256[] memory minTokensAmounts,
        uint256 deadline
    ) external returns (uint256[] memory actualTokenAmounts) {
        _requireAdmin();
        actualTokenAmounts = fromVault.pull(
            address(toVault),
            tokens,
            tokenAmounts,
            _makeUniswapVaultOptions(minTokensAmounts, deadline)
        );
        emit ManualPull(tx.origin, msg.sender, tokenAmounts, actualTokenAmounts);
    }

    /// @notice Sets new trading params
    /// @param newTradingParams New trading parameters to set
    function updateTradingParams(TradingParams calldata newTradingParams) external {
        _requireAdmin();
        require(
            (newTradingParams.maxSlippageD <= DENOMINATOR) &&
<<<<<<< HEAD
=======
                (newTradingParams.oracleSafety <= 5) &&
>>>>>>> 89db8550
                (newTradingParams.orderDeadline <= 86400 * 30),
            ExceptionsLibrary.INVARIANT
        );
        require(address(newTradingParams.oracle) != address(0), ExceptionsLibrary.ADDRESS_ZERO);
        tradingParams = newTradingParams;
        emit TradingParamsUpdated(tx.origin, msg.sender, tradingParams);
    }

    /// @notice Sets new ratio params
    /// @param newRatioParams New ratio parameters to set
    function updateRatioParams(RatioParams calldata newRatioParams) external {
        _requireAdmin();
        require(
            (newRatioParams.erc20UniV3CapitalRatioD <= DENOMINATOR) &&
                (newRatioParams.erc20TokenRatioD <= DENOMINATOR) &&
                (newRatioParams.minErc20UniV3CapitalRatioDeviationD <= DENOMINATOR) &&
                (newRatioParams.minErc20TokenRatioDeviationD <= DENOMINATOR) &&
                (newRatioParams.minUniV3LiquidityRatioDeviationD <= DENOMINATOR),
            ExceptionsLibrary.INVARIANT
        );
        ratioParams = newRatioParams;
        emit RatioParamsUpdated(tx.origin, msg.sender, ratioParams);
    }

    /// @notice Sets new other params
    /// @param newOtherParams New other parameters to set
    function updateOtherParams(OtherParams calldata newOtherParams) external {
        _requireAdmin();
        require(
            (newOtherParams.minToken0ForOpening > 0) &&
                (newOtherParams.minToken1ForOpening > 0) &&
                (newOtherParams.minToken0ForOpening <= 1000000000) &&
                (newOtherParams.minToken1ForOpening <= 1000000000) &&
                (newOtherParams.rebalanceDeadline <= 86400 * 30),
            ExceptionsLibrary.INVARIANT
        );
        otherParams = newOtherParams;
        emit OtherParamsUpdated(tx.origin, msg.sender, otherParams);
    }

    /// @notice Callback function called after for ERC20RootVault::deposit
    function depositCallback() external {
        rebalanceERC20UniV3Vaults(
            _pullExistentials,
            _pullExistentials,
            block.timestamp + otherParams.rebalanceDeadline
        );
    }

    /// @notice Callback function called after for ERC20RootVault::withdraw
    function withdrawCallback() external {
        rebalanceERC20UniV3Vaults(
            _pullExistentials,
            _pullExistentials,
            block.timestamp + otherParams.rebalanceDeadline
        );
    }

    // -------------------  INTERNAL, VIEW  -------------------

    /// @notice Calculate a pure (not Uniswap) liquidity
    /// @param priceX96 Current price y / x
    /// @param vault Vault for liquidity calculation
    /// @return Capital = x * p + y
    function _getCapital(uint256 priceX96, IVault vault) internal view returns (uint256) {
        (uint256[] memory minTvl, uint256[] memory maxTvl) = vault.tvl();
        return FullMath.mulDiv((minTvl[0] + maxTvl[0]) / 2, priceX96, CommonLibrary.Q96) + (minTvl[1] + maxTvl[1]) / 2;
    }

    /// @notice Target tick based on mutable params
    function _tickFromPriceX96(uint256 priceX96) internal pure returns (int24) {
        uint256 sqrtPriceX96 = CommonLibrary.sqrtX96(priceX96);
        return TickMath.getTickAtSqrtRatio(uint160(sqrtPriceX96));
    }

    /// @notice The vault to get stats from
    /// @return tickLower Lower tick for the uniV3 poistion inside the vault
    /// @return tickUpper Upper tick for the uniV3 poistion inside the vault
    /// @return liquidity Vault liquidity
    function _getVaultStats(IUniV3Vault vault)
        internal
        view
        returns (
            int24 tickLower,
            int24 tickUpper,
            uint128 liquidity
        )
    {
        (, , , , , tickLower, tickUpper, liquidity, , , , ) = positionManager.positions(vault.uniV3Nft());
    }

    /// @notice Liquidity required to be sold to reach targetLiquidityRatioD
    /// @param lowerLiquidity Lower vault liquidity
    /// @param upperLiquidity Upper vault liquidity
    /// @param targetLiquidityRatioD Target liquidity ratio (multiplied by DENOMINATOR)
    /// @param minDeviation Minimum allowed deviation between current and target liquidities (if the real is less, zero liquidity delta returned)
    /// @return delta Liquidity required to be sold from LowerVault (if isNegative is true) of to be bought to LowerVault (if isNegative is false) to reach targetLiquidityRatioD
    /// @return isNegative If `true` then delta needs to be bought to reach targetLiquidityRatioD, o/w needs to be sold
    function _liquidityDelta(
        uint256 lowerLiquidity,
        uint256 upperLiquidity,
        uint256 targetLiquidityRatioD,
        uint256 minDeviation
    ) internal pure returns (uint256 delta, bool isNegative) {
        uint256 targetLowerLiquidity = FullMath.mulDiv(
            targetLiquidityRatioD,
            lowerLiquidity + upperLiquidity,
            DENOMINATOR
        );
        if (minDeviation > 0) {
            uint256 liquidityRatioD = FullMath.mulDiv(lowerLiquidity, DENOMINATOR, lowerLiquidity + upperLiquidity);
            uint256 deviation = targetLiquidityRatioD > liquidityRatioD
                ? targetLiquidityRatioD - liquidityRatioD
                : liquidityRatioD - targetLiquidityRatioD;
            if (deviation < minDeviation) {
                return (0, false);
            }
        }
        if (targetLowerLiquidity > lowerLiquidity) {
            isNegative = true;
            delta = targetLowerLiquidity - lowerLiquidity;
        } else {
            isNegative = false;
            delta = lowerLiquidity - targetLowerLiquidity;
        }
    }

    /// @notice Covert token amounts and deadline to byte options
    /// @dev Empty tokenAmounts are equivalent to zero tokenAmounts
    function _makeUniswapVaultOptions(uint256[] memory tokenAmounts, uint256 deadline)
        internal
        pure
        returns (bytes memory options)
    {
        options = new bytes(0x60);
        assembly {
            mstore(add(options, 0x60), deadline)
        }
        if (tokenAmounts.length == 2) {
            uint256 tokenAmount0 = tokenAmounts[0];
            uint256 tokenAmount1 = tokenAmounts[1];
            assembly {
                mstore(add(options, 0x20), tokenAmount0)
                mstore(add(options, 0x40), tokenAmount1)
            }
        }
    }

    // -------------------  INTERNAL, MUTATING  -------------------

    /// @notice Pull liquidity from `fromVault` and put into `toVault`
    /// @param fromVault The vault to pull liquidity from
    /// @param toVault The vault to pull liquidity to
    /// @param desiredLiquidity The amount of liquidity desired for rebalance. This could be cut to available erc20 vault balance and available uniV3 vault liquidity.
    /// @param minWithdrawTokens Min accepted tokenAmounts for withdrawal
    /// @param minDepositTokens Min accepted tokenAmounts for deposit
    /// @param deadline Timestamp after which the transaction reverts
    /// @return pulledAmounts amounts pulled from fromVault
    /// @return pushedAmounts amounts pushed to toVault
    function _rebalanceUniV3Liquidity(
        IUniV3Vault fromVault,
        IUniV3Vault toVault,
        uint128 desiredLiquidity,
        uint256[] memory minWithdrawTokens,
        uint256[] memory minDepositTokens,
        uint256 deadline
    ) internal returns (uint256[] memory pulledAmounts, uint256[] memory pushedAmounts) {
        if (desiredLiquidity == 0) {
            return (new uint256[](2), new uint256[](2));
        }
        uint128 liquidity = desiredLiquidity;

        // Cut for available liquidity in the vault
        (, , uint128 fromVaultLiquidity) = _getVaultStats(fromVault);
        liquidity = fromVaultLiquidity > liquidity ? liquidity : fromVaultLiquidity;

        //--- Cut rebalance to available token balances on ERC20 Vault
        // The rough idea is to translate one unit of liquituty into tokens for each interval shouldDepositTokenAmountsD, shouldWithdrawTokenAmountsD
        // Then the actual tokens in the vault are shouldDepositTokenAmountsD * l, shouldWithdrawTokenAmountsD * l
        // So the equation could be built: erc20 balances + l * shouldWithdrawTokenAmountsD >= l * shouldDepositTokenAmountsD and l tweaked so this inequality holds
        {
            (uint256[] memory availableBalances, ) = erc20Vault.tvl();
            uint256[] memory shouldDepositTokenAmountsD = toVault.liquidityToTokenAmounts(uint128(DENOMINATOR));
            uint256[] memory shouldWithdrawTokenAmountsD = fromVault.liquidityToTokenAmounts(uint128(DENOMINATOR));
            for (uint256 i = 0; i < 2; i++) {
                uint256 availableBalance = availableBalances[i] +
                    FullMath.mulDiv(shouldWithdrawTokenAmountsD[i], liquidity, DENOMINATOR);
                uint256 requiredBalance = FullMath.mulDiv(shouldDepositTokenAmountsD[i], liquidity, DENOMINATOR);
                if (availableBalance < requiredBalance) {
                    // since balances >= 0, this case means that shouldWithdrawTokenAmountsD < shouldDepositTokenAmountsD
                    // this also means that liquidity on the line below will decrease compared to the liqiduity above
                    uint128 potentialLiquidity = uint128(
                        FullMath.mulDiv(
                            availableBalances[i],
                            DENOMINATOR,
                            shouldDepositTokenAmountsD[i] - shouldWithdrawTokenAmountsD[i]
                        )
                    );
                    liquidity = potentialLiquidity < liquidity ? potentialLiquidity : liquidity;
                }
            }
        }
        //--- End cut
        {
            uint256[] memory depositTokenAmounts = toVault.liquidityToTokenAmounts(liquidity);
            uint256[] memory withdrawTokenAmounts = fromVault.liquidityToTokenAmounts(
                desiredLiquidity == type(uint128).max ? desiredLiquidity : liquidity
            );
            pulledAmounts = fromVault.pull(
                address(erc20Vault),
                tokens,
                withdrawTokenAmounts,
                _makeUniswapVaultOptions(minWithdrawTokens, deadline)
            );
            // The pull is on best effort so we don't worry on overflow
            pushedAmounts = erc20Vault.pull(
                address(toVault),
                tokens,
                depositTokenAmounts,
                _makeUniswapVaultOptions(minDepositTokens, deadline)
            );
        }
        emit RebalancedUniV3(
            tx.origin,
            msg.sender,
            address(fromVault),
            address(toVault),
            pulledAmounts,
            pushedAmounts,
            desiredLiquidity,
            liquidity
        );
    }

    /// @notice Closes position with zero liquidity and creates a new one.
    /// @dev This happens when the price croses "zero" point and a new interval must be created while old one is close
    /// @param positiveTickGrowth `true` if price tick increased
    /// @param deadline Deadline for Uniswap V3 operations
    function _swapVaults(bool positiveTickGrowth, uint256 deadline) internal {
        IUniV3Vault fromVault;
        IUniV3Vault toVault;
        if (!positiveTickGrowth) {
            (fromVault, toVault) = (upperVault, lowerVault);
        } else {
            (fromVault, toVault) = (lowerVault, upperVault);
        }
        uint256 fromNft = fromVault.uniV3Nft();
        uint256 toNft = toVault.uniV3Nft();

        {
            fromVault.collectEarnings();
            (, , , , , , , uint128 fromLiquidity, , , , ) = positionManager.positions(fromNft);
            require(fromLiquidity == 0, ExceptionsLibrary.INVARIANT);
        }

        (, , , , , int24 toTickLower, int24 toTickUpper, , , , , ) = positionManager.positions(toNft);
        int24 newTickLower;
        int24 newTickUpper;
        if (positiveTickGrowth) {
            newTickLower = (toTickLower + toTickUpper) / 2;
            newTickUpper = newTickLower + int24(uint24(otherParams.intervalWidthInTicks));
        } else {
            newTickUpper = (toTickLower + toTickUpper) / 2;
            newTickLower = newTickUpper - int24(uint24(otherParams.intervalWidthInTicks));
        }

        uint256 newNft = _mintNewNft(newTickLower, newTickUpper, deadline);
        positionManager.safeTransferFrom(address(this), address(fromVault), newNft);
        positionManager.burn(fromNft);

        (lowerVault, upperVault) = (upperVault, lowerVault);

        emit SwapVault(fromNft, newNft, newTickLower, newTickUpper);
    }

    /// @notice Mints new Nft in Uniswap V3 positionManager
    /// @param lowerTick Lower tick of the Uni interval
    /// @param upperTick Upper tick of the Uni interval
    /// @param deadline Timestamp after which the transaction will be reverted
    function _mintNewNft(
        int24 lowerTick,
        int24 upperTick,
        uint256 deadline
    ) internal returns (uint256 newNft) {
        uint256 minToken0ForOpening = otherParams.minToken0ForOpening;
        uint256 minToken1ForOpening = otherParams.minToken1ForOpening;
        IERC20(tokens[0]).safeApprove(address(positionManager), minToken0ForOpening);
        IERC20(tokens[1]).safeApprove(address(positionManager), minToken1ForOpening);
        (newNft, , , ) = positionManager.mint(
            INonfungiblePositionManager.MintParams({
                token0: tokens[0],
                token1: tokens[1],
                fee: poolFee,
                tickLower: lowerTick,
                tickUpper: upperTick,
                amount0Desired: minToken0ForOpening,
                amount1Desired: minToken1ForOpening,
                amount0Min: 0,
                amount1Min: 0,
                recipient: address(this),
                deadline: deadline
            })
        );
        IERC20(tokens[0]).safeApprove(address(positionManager), 0);
        IERC20(tokens[1]).safeApprove(address(positionManager), 0);
    }

    /// @notice Emitted when a new cowswap preOrder is posted.
    /// @param origin Origin of the transaction (tx.origin)
    /// @param sender Sender of the call (msg.sender)
    /// @param preOrder Preorder that was posted
    event PreOrderPosted(address indexed origin, address indexed sender, PreOrder preOrder);

    /// @notice Emitted when cowswap preOrder was signed onchain.
    /// @param origin Origin of the transaction (tx.origin)
    /// @param sender Sender of the call (msg.sender)
    /// @param order Cowswap order
    /// @param preOrder PreOrder that the order fulfills
    /// @param signed Singned or unsigned
    event OrderSigned(
        address indexed origin,
        address indexed sender,
        bytes uuid,
        GPv2Order.Data order,
        PreOrder preOrder,
        bool signed
    );

    /// @notice Emitted when manual pull from vault is executed.
    /// @param origin Origin of the transaction (tx.origin)
    /// @param sender Sender of the call (msg.sender)
    /// @param tokenAmounts The amounts of tokens that were
    event ManualPull(
        address indexed origin,
        address indexed sender,
        uint256[] tokenAmounts,
        uint256[] actualTokenAmounts
    );

    /// @notice Emitted when vault is swapped.
    /// @param oldNft UniV3 nft that was burned
    /// @param newNft UniV3 nft that was created
    /// @param newTickLower Lower tick for created UniV3 nft
    /// @param newTickUpper Upper tick for created UniV3 nft
    event SwapVault(uint256 oldNft, uint256 newNft, int24 newTickLower, int24 newTickUpper);

    /// @notice Emitted when rebalance from UniV3 to ERC20 or vice versa happens
    /// @param origin Origin of the transaction (tx.origin)
    /// @param sender Sender of the call (msg.sender)
    /// @param fromErc20 `true` if the rebalance is made
    /// @param pulledAmounts amounts pulled from fromVault
    event RebalancedErc20UniV3(address indexed origin, address indexed sender, bool fromErc20, uint256[] pulledAmounts);

    /// @param fromVault The vault to pull liquidity from
    /// @param toVault The vault to pull liquidity to
    /// @param pulledAmounts amounts pulled from fromVault
    /// @param pushedAmounts amounts pushed to toVault
    /// @param desiredLiquidity The amount of liquidity desired for rebalance. This could be cut to available erc20 vault balance and available uniV3 vault liquidity.
    /// @param liquidity The actual amount of liquidity rebalanced.
    event RebalancedUniV3(
        address indexed origin,
        address indexed sender,
        address fromVault,
        address toVault,
        uint256[] pulledAmounts,
        uint256[] pushedAmounts,
        uint128 desiredLiquidity,
        uint128 liquidity
    );

    /// @notice Emitted when trading params were updated
    /// @param origin Origin of the transaction (tx.origin)
    /// @param sender Sender of the call (msg.sender)
    /// @param tradingParams New trading parameters
    event TradingParamsUpdated(address indexed origin, address indexed sender, TradingParams tradingParams);

    /// @notice Emitted when ratio params were updated
    /// @param origin Origin of the transaction (tx.origin)
    /// @param sender Sender of the call (msg.sender)
    /// @param ratioParams New ratio parameters
    event RatioParamsUpdated(address indexed origin, address indexed sender, RatioParams ratioParams);

    /// @notice Emitted when other params were updated
    /// @param origin Origin of the transaction (tx.origin)
    /// @param sender Sender of the call (msg.sender)
    /// @param otherParams New trading parameters
    event OtherParamsUpdated(address indexed origin, address indexed sender, OtherParams otherParams);

    event CowswapAllowanceReset(address indexed origin, address indexed sender);
    event FeesCollected(address indexed origin, address indexed sender, uint256[] collectedEarnings);
}<|MERGE_RESOLUTION|>--- conflicted
+++ resolved
@@ -174,7 +174,6 @@
             if (capitalDelta == 0) {
                 return (pulledAmounts, false);
             }
-<<<<<<< HEAD
 
             if (sumUniV3Capital == 0) {
                 erc20Vault.pull(
@@ -192,9 +191,6 @@
                 );
             }
             
-=======
-            require((sumUniV3Capital > 0), ExceptionsLibrary.VALUE_ZERO);
->>>>>>> 89db8550
             uint256 percentageIncreaseD = FullMath.mulDiv(DENOMINATOR, capitalDelta, sumUniV3Capital);
             (, , lowerVaultLiquidity) = _getVaultStats(lowerVault);
             (, , upperVaultLiquidity) = _getVaultStats(upperVault);
@@ -450,10 +446,6 @@
         _requireAdmin();
         require(
             (newTradingParams.maxSlippageD <= DENOMINATOR) &&
-<<<<<<< HEAD
-=======
-                (newTradingParams.oracleSafety <= 5) &&
->>>>>>> 89db8550
                 (newTradingParams.orderDeadline <= 86400 * 30),
             ExceptionsLibrary.INVARIANT
         );
