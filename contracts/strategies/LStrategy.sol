// SPDX-License-Identifier: GPL-2.0-or-later
pragma solidity 0.8.9;

import "@openzeppelin/contracts/utils/Multicall.sol";
import "@openzeppelin/contracts/token/ERC20/utils/SafeERC20.sol";
import "@openzeppelin/contracts/token/ERC20/IERC20.sol";
import "../interfaces/external/univ3/INonfungiblePositionManager.sol";
import "../interfaces/external/cowswap/ICowswapSettlement.sol";
import "../interfaces/IVaultRegistry.sol";
import "../interfaces/vaults/IERC20Vault.sol";
import "../interfaces/vaults/IUniV3Vault.sol";
import "../interfaces/utils/IContractMeta.sol";
import "../interfaces/oracles/IOracle.sol";
import "../libraries/ExceptionsLibrary.sol";
import "../libraries/CommonLibrary.sol";
import "../libraries/external/FullMath.sol";
import "../libraries/external/TickMath.sol";
import "../libraries/external/GPv2Order.sol";
import "../utils/ContractMeta.sol";
import "../utils/DefaultAccessControl.sol";

contract LStrategy is ContractMeta, Multicall, DefaultAccessControl {
    using SafeERC20 for IERC20;

    // IMMUTABLES
    uint256 public constant DENOMINATOR = 10**9;
    bytes4 public constant SET_PRESIGNATURE_SELECTOR = 0xec6cb13f;
    bytes4 public constant APPROVE_SELECTOR = 0x095ea7b3;
    address[] public tokens;
    IERC20Vault public immutable erc20Vault;
    INonfungiblePositionManager public immutable positionManager;
    uint24 public immutable poolFee;
    address public immutable cowswap;

    // INTERNAL STATE

    IUniV3Vault public lowerVault;
    IUniV3Vault public upperVault;
    uint256 public lastUniV3RebalanceTimestamp;
    uint256 public orderDeadline;

    // MUTABLE PARAMS

    struct TradingParams {
        uint256 maxSlippageD;
        uint256 minRebalanceWaitTime;
        uint32 orderDeadline;
        uint8 oracleSafety;
        IOracle oracle;
    }

    struct RatioParams {
        uint256 erc20UniV3CapitalRatioD;
        uint256 erc20TokenRatioD;
        uint256 minErc20UniV3CapitalRatioDeviationD;
        uint256 minErc20TokenRatioDeviationD;
        uint256 minUniV3LiquidityRatioDeviationD;
    }
    struct BotParams {
        uint256 maxBotAllowance;
        uint256 minBotWaitTime;
    }

    struct OtherParams {
        uint16 intervalWidthInTicks;
        uint256 lowerTickDeviation;
        uint256 upperTickDeviation;
        uint256 minToken0ForOpening;
        uint256 minToken1ForOpening;
    }

    struct PreOrder {
        address tokenIn;
        address tokenOut;
        uint256 amountIn;
        uint256 minAmountOut;
        uint256 deadline;
    }

    TradingParams public tradingParams;
    RatioParams public ratioParams;
    BotParams public botParams;
    OtherParams public otherParams;
    PreOrder public preOrder;

    // @notice Constructor for a new contract
    // @param positionManager_ Reference to UniswapV3 positionManager
    // @param erc20vault_ Reference to ERC20 Vault
    // @param vault1_ Reference to Uniswap V3 Vault 1
    // @param vault2_ Reference to Uniswap V3 Vault 2
    constructor(
        INonfungiblePositionManager positionManager_,
        address cowswap_,
        IERC20Vault erc20vault_,
        IUniV3Vault vault1_,
        IUniV3Vault vault2_,
        address admin_
    ) DefaultAccessControl(admin_) {
        positionManager = positionManager_;
        erc20Vault = erc20vault_;
        lowerVault = vault1_;
        upperVault = vault2_;
        tokens = vault1_.vaultTokens();
        poolFee = vault1_.pool().fee();
        cowswap = cowswap_;
    }

    // -------------------  EXTERNAL, VIEW  -------------------

    /// @notice Target price based on mutable params
    function targetPrice(address[] memory tokens_, TradingParams memory tradingParams_)
        public
        view
        returns (uint256 priceX96)
    {
        (uint256[] memory prices, ) = tradingParams_.oracle.price(
            tokens_[0],
            tokens_[1],
            1 << tradingParams_.oracleSafety
        );
        require(prices.length > 0, ExceptionsLibrary.INVALID_LENGTH);
        for (uint256 i = 0; i < prices.length; i++) {
            priceX96 += prices[i];
        }
        priceX96 /= prices.length;
    }

    /// @notice Target liquidity ratio for UniV3 vaults
    function targetUniV3LiquidityRatio(int24 targetTick_)
        public
        view
        returns (uint256 liquidityRatioD, bool isNegative)
    {
        (int24 tickLower, int24 tickUpper, ) = _getVaultStats(lowerVault);
        int24 midTick = (tickUpper + tickLower) / 2;
        isNegative = midTick > targetTick_;
        if (isNegative) {
            liquidityRatioD = FullMath.mulDiv(
                uint256(uint24(midTick - targetTick_)),
                DENOMINATOR,
                uint256(uint24((tickUpper - tickLower) / 2))
            );
        } else {
            liquidityRatioD = FullMath.mulDiv(
                uint256(uint24(targetTick_ - midTick)),
                DENOMINATOR,
                uint256(uint24((tickUpper - tickLower) / 2))
            );
        }
    }

    // -------------------  EXTERNAL, MUTATING  -------------------

<<<<<<< HEAD
    function rebalanceERC20UniV3Vaults(
        uint256[] memory minLowerVaultTokens,
        uint256[] memory minUpperVaultTokens,
=======
    /// Sign Cowswap order
    /// @param tokenNumber The number of the token to swap
    /// @param allowance Allowance to set for cowswap
    /// @param uuid Cowswap order id
    /// @param signed To sign order set to `true`
    function signOrder(
        uint8 tokenNumber,
        uint256 allowance,
        bytes calldata uuid,
        bool signed
    ) external {
        erc20Vault.externalCall(tokens[tokenNumber], APPROVE_SELECTOR, abi.encode(cowswap, allowance));
        erc20Vault.externalCall(cowswap, SET_PRESIGNATURE_SELECTOR, abi.encode(uuid, signed));
    }

    function resetCowswapAllowance(uint8 tokenNumber) external {
        erc20Vault.externalCall(tokens[tokenNumber], APPROVE_SELECTOR, abi.encode(cowswap, 0));
    }

    /// @notice Collect Uniswap pool fees to erc20 vault
    function collectUniFees() external {
        lowerVault.collectEarnings();
        upperVault.collectEarnings();
    }

    /// @notice Manually pull tokens from fromVault to toVault
    /// @param fromVault Pull tokens from this vault
    /// @param toVault Pull tokens to this vault
    /// @param tokenAmounts Token amounts to pull
    /// @param minTokensAmounts Minimal token amounts to pull
    /// @param deadline Timestamp after which the transaction is invalid
    function manualPull(
        IIntegrationVault fromVault,
        IIntegrationVault toVault,
        uint256[] memory tokenAmounts,
        uint256[] memory minTokensAmounts,
>>>>>>> 04a7cd27
        uint256 deadline
    ) external {
        _requireAtLeastOperator();
        uint256 capitalDelta;
        bool isNegativeCapitalDelta;
        uint256[] memory lowerTokenAmounts;
        uint256[] memory upperTokenAmounts;
        {
            uint256 priceX96 = targetPrice(tokens, tradingParams);
            uint256 erc20VaultCapital = _getCapital(priceX96, erc20Vault);
            uint256 lowerVaultCapital = _getCapital(priceX96, lowerVault);
            uint256 upperVaultCapital = _getCapital(priceX96, upperVault);
            (capitalDelta, isNegativeCapitalDelta) = _liquidityDelta(
                erc20VaultCapital,
                erc20VaultCapital + lowerVaultCapital + upperVaultCapital,
                ratioParams.erc20UniV3CapitalRatioD,
                ratioParams.minErc20UniV3CapitalRatioDeviationD
            );
            uint256 percentageIncreaseD = FullMath.mulDiv(
                DENOMINATOR,
                capitalDelta,
                lowerVaultCapital + upperVaultCapital
            );
            (, , uint128 lowerVaultLiquidity) = _getVaultStats(lowerVault);
            (, , uint128 upperVaultLiquidity) = _getVaultStats(upperVault);
            uint256 lowerVaultDelta = FullMath.mulDiv(percentageIncreaseD, lowerVaultLiquidity, DENOMINATOR);
            uint256 upperVaultDelta = FullMath.mulDiv(percentageIncreaseD, upperVaultLiquidity, DENOMINATOR);
            lowerTokenAmounts = lowerVault.liquidityToTokenAmounts(uint128(lowerVaultDelta));
            upperTokenAmounts = upperVault.liquidityToTokenAmounts(uint128(upperVaultDelta));
        }

        uint256[] memory totalPulledAmounts = new uint256[](2);
        uint256[] memory pulledAmounts = new uint256[](2);
        if (!isNegativeCapitalDelta) {
            totalPulledAmounts = erc20Vault.pull(
                address(lowerVault),
                tokens,
                lowerTokenAmounts,
                _makeUniswapVaultOptions(minLowerVaultTokens, deadline)
            );
            pulledAmounts = erc20Vault.pull(
                address(lowerVault),
                tokens,
                upperTokenAmounts,
                _makeUniswapVaultOptions(minUpperVaultTokens, deadline)
            );
            for (uint256 i = 0; i < 2; i++) {
                totalPulledAmounts[i] += pulledAmounts[i];
            }
        } else {
            totalPulledAmounts = lowerVault.pull(
                address(erc20Vault),
                tokens,
                lowerTokenAmounts,
                _makeUniswapVaultOptions(minLowerVaultTokens, deadline)
            );
            pulledAmounts = upperVault.pull(
                address(erc20Vault),
                tokens,
                upperTokenAmounts,
                _makeUniswapVaultOptions(minUpperVaultTokens, deadline)
            );
            for (uint256 i = 0; i < 2; i++) {
                totalPulledAmounts[i] += pulledAmounts[i];
            }
        }
        emit RebalancedErc20UniV3(tx.origin, msg.sender, !isNegativeCapitalDelta, totalPulledAmounts);
    }

    /// @notice Make a rebalance of UniV3 vaults
    /// @param minWithdrawTokens Min accepted tokenAmounts for withdrawal
    /// @param minDepositTokens Min accepted tokenAmounts for deposit
    /// @param deadline Timestamp after which the transaction reverts
    function rebalanceUniV3Vaults(
        uint256[] memory minWithdrawTokens,
        uint256[] memory minDepositTokens,
        uint256 deadline
    ) external {
        _requireAtLeastOperator();
        uint256 targetPriceX96 = targetPrice(tokens, tradingParams);
        int24 targetTick = _tickFromPriceX96(targetPriceX96);
        (uint256 targetUniV3LiquidityRatioD, bool isNegativeLiquidityRatio) = targetUniV3LiquidityRatio(targetTick);
        // // we crossed the interval right to left
        if (isNegativeLiquidityRatio) {
            (, , uint128 liquidity) = _getVaultStats(upperVault);
            if (liquidity > 0) {
                // pull all liquidity to other vault and swap intervals
                _rebalanceUniV3Liquidity(
                    upperVault,
                    lowerVault,
                    type(uint128).max,
                    minWithdrawTokens,
                    minDepositTokens,
                    deadline
                );
            } else {
                _swapVaults(false, deadline);
            }
            return;
        }
        // we crossed the interval left to right
        if (targetUniV3LiquidityRatioD > DENOMINATOR) {
            (, , uint128 liquidity) = _getVaultStats(lowerVault);
            if (liquidity > 0) {
                _rebalanceUniV3Liquidity(
                    lowerVault,
                    upperVault,
                    type(uint128).max,
                    minWithdrawTokens,
                    minDepositTokens,
                    deadline
                );
            } else {
                _swapVaults(true, deadline);
            }
            return;
        }
        uint256 liquidityDelta;
        bool isNegativeLiquidityDelta;
        {
            (, , uint128 lowerLiquidity) = _getVaultStats(lowerVault);
            (, , uint128 upperLiquidity) = _getVaultStats(upperVault);
            (liquidityDelta, isNegativeLiquidityDelta) = _liquidityDelta(
                lowerLiquidity,
                upperLiquidity,
                targetUniV3LiquidityRatioD,
                ratioParams.minUniV3LiquidityRatioDeviationD
            );
        }
        IUniV3Vault fromVault;
        IUniV3Vault toVault;
        if (isNegativeLiquidityDelta) {
            fromVault = upperVault;
            toVault = lowerVault;
        } else {
            fromVault = lowerVault;
            toVault = upperVault;
        }
        _rebalanceUniV3Liquidity(
            fromVault,
            toVault,
            uint128(liquidityDelta),
            minWithdrawTokens,
            minDepositTokens,
            deadline
        );
    }

    function postPreOrder() external {
        _requireAtLeastOperator();
        require(block.timestamp > orderDeadline, ExceptionsLibrary.TIMESTAMP);
        (uint256[] memory tvl, ) = erc20Vault.tvl();
        (uint256 tokenDelta, bool isNegative) = _liquidityDelta(
            tvl[0],
            tvl[0] + tvl[1],
            ratioParams.erc20TokenRatioD,
            ratioParams.minErc20TokenRatioDeviationD
        );
        TradingParams memory tradingParams_ = tradingParams;
        uint256 priceX96 = targetPrice(tokens, tradingParams_);
        PreOrder memory preOrder_;
        if (isNegative) {
            uint256 minAmountOut = FullMath.mulDiv(tokenDelta, CommonLibrary.Q96, priceX96);
            minAmountOut = FullMath.mulDiv(minAmountOut, DENOMINATOR - tradingParams_.maxSlippageD, DENOMINATOR);
            preOrder_ = PreOrder({
                tokenIn: tokens[1],
                tokenOut: tokens[0],
                amountIn: tokenDelta,
                minAmountOut: minAmountOut,
                deadline: block.timestamp + tradingParams_.orderDeadline
            });
        } else {
            uint256 minAmountOut = FullMath.mulDiv(tokenDelta, priceX96, CommonLibrary.Q96);
            minAmountOut = FullMath.mulDiv(minAmountOut, DENOMINATOR - tradingParams_.maxSlippageD, DENOMINATOR);
            preOrder_ = PreOrder({
                tokenIn: tokens[0],
                tokenOut: tokens[1],
                amountIn: tokenDelta,
                minAmountOut: minAmountOut,
                deadline: block.timestamp + tradingParams_.orderDeadline
            });
        }
        preOrder = preOrder_;
        emit PreOrderPosted(tx.origin, msg.sender, preOrder_);
    }

    /// @notice Sign offchain cowswap order onchain
    /// @param order Cowswap order data
    /// @param uuid Cowswap order id
    /// @param signed To sign order set to `true`
    function signOrder(
        GPv2Order.Data memory order,
        bytes calldata uuid,
        bool signed
    ) external {
        _requireAtLeastOperator();
        // https://github.com/gnosis/gp-v2-contracts/blob/main/src/contracts/libraries/GPv2Order.sol#L134
        // https://github.com/gnosis/gp-v2-contracts/blob/main/src/contracts/libraries/GPv2Order.sol#L228
        // https://github.com/gnosis/gp-v2-contracts/blob/main/src/contracts/mixins/GPv2Signing.sol#L154
        // https://etherscan.io/address/0x9008d19f58aabd9ed0d60971565aa8510560ab41#readContract - DOMAIN SEPARATOR

        PreOrder memory preOrder_ = preOrder;
        if (!signed) {
            bytes memory resetData = abi.encodeWithSelector(SET_PRESIGNATURE_SELECTOR, uuid, false);
            erc20Vault.externalCall(cowswap, resetData);
            return;
        }
        require(preOrder_.deadline >= block.timestamp, ExceptionsLibrary.TIMESTAMP);

        (bytes32 orderHashFromUid, , ) = GPv2Order.extractOrderUidParams(uuid);
        bytes32 domainSeparator = ICowswapSettlement(cowswap).domainSeparator();
        bytes32 orderHash = GPv2Order.hash(order, domainSeparator);
        require(orderHash == orderHashFromUid, ExceptionsLibrary.INVARIANT);
        require(address(order.sellToken) == preOrder_.tokenIn, ExceptionsLibrary.INVALID_TOKEN);
        require(address(order.buyToken) == preOrder_.tokenOut, ExceptionsLibrary.INVALID_TOKEN);
        require(order.sellAmount == preOrder_.amountIn, ExceptionsLibrary.INVALID_VALUE);
        require(order.buyAmount >= preOrder_.minAmountOut, ExceptionsLibrary.LIMIT_UNDERFLOW);
        require(order.validTo <= preOrder_.deadline, ExceptionsLibrary.TIMESTAMP);
        bytes memory approveData = abi.encode(cowswap, order.sellAmount);
        // erc20Vault.externalCall(address(order.sellToken), APPROVE_SELECTOR, approveData);
        bytes memory setPresignatureData = abi.encode(SET_PRESIGNATURE_SELECTOR, uuid, signed);
        // erc20Vault.externalCall(cowswap, SET_PRESIGNATURE_SELECTOR, setPresignatureData);
        orderDeadline = order.validTo;
        delete preOrder;
        emit OrderSigned(tx.origin, msg.sender, uuid, order, preOrder, signed);
    }

    function resetCowswapAllowance(uint8 tokenNumber) external {
        _requireAtLeastOperator();
        bytes memory approveData = abi.encodeWithSelector(APPROVE_SELECTOR, abi.encode(cowswap, 0));
        erc20Vault.externalCall(tokens[tokenNumber], approveData);
        emit CowswapAllowanceReset(tx.origin, msg.sender);
    }

    /// @notice Collect Uniswap pool fees to erc20 vault
    function collectUniFees() external {
        _requireAtLeastOperator();
        uint256[] memory totalCollectedEarnings = new uint256[](2);
        uint256[] memory collectedEarnings = new uint256[](2);
        totalCollectedEarnings = lowerVault.collectEarnings();
        collectedEarnings = upperVault.collectEarnings();
        for (uint256 i = 0; i < 2; i++) {
            totalCollectedEarnings[i] += collectedEarnings[i];
        }
        emit FeesCollected(tx.origin, msg.sender, totalCollectedEarnings);
    }

    /// @notice Manually pull tokens from fromVault to toVault
    /// @param fromVault Pull tokens from this vault
    /// @param toVault Pull tokens to this vault
    /// @param tokenAmounts Token amounts to pull
    /// @param minTokensAmounts Minimal token amounts to pull
    /// @param deadline Timestamp after which the transaction is invalid
    function manualPull(
        IIntegrationVault fromVault,
        IIntegrationVault toVault,
        uint256[] memory tokenAmounts,
        uint256[] memory minTokensAmounts,
        uint256 deadline
    ) external returns (uint256[] memory actualTokenAmounts) {
        _requireAdmin();
        actualTokenAmounts = fromVault.pull(
            address(toVault),
            tokens,
            tokenAmounts,
            _makeUniswapVaultOptions(minTokensAmounts, deadline)
        );
        emit ManualPull(tx.origin, msg.sender, tokenAmounts, actualTokenAmounts);
    }

    // -------------------  INTERNAL, VIEW  -------------------

    function _contractName() internal pure override returns (bytes32) {
        return bytes32("LStrategy");
    }

    function _contractVersion() internal pure override returns (bytes32) {
        return bytes32("1.0.0");
    }

    /// @notice Calculate a pure (not Uniswap) liquidity
    /// @param priceX96 Current price y / x
    /// @param vault Vault for liquidity calculation
    /// @return Capital = x * p + y
    function _getCapital(uint256 priceX96, IVault vault) internal view returns (uint256) {
        (uint256[] memory tvl, ) = vault.tvl();
        return FullMath.mulDiv(tvl[0], priceX96, CommonLibrary.Q96) + tvl[1];
    }

    /// @notice Target tick based on mutable params
    function _tickFromPriceX96(uint256 priceX96) internal pure returns (int24) {
        uint256 sqrtPriceX96 = CommonLibrary.sqrtX96(priceX96);
        return TickMath.getTickAtSqrtRatio(uint160(sqrtPriceX96));
    }

    function _priceX96FromTick(int24 _tick) internal pure returns (uint256) {
        uint256 sqrtPriceX96 = TickMath.getSqrtRatioAtTick(_tick);
        return FullMath.mulDiv(sqrtPriceX96, sqrtPriceX96, CommonLibrary.Q96);
    }

    /// @notice The vault to get stats from
    /// @return tickLower Lower tick for the uniV3 poistion inside the vault
    /// @return tickUpper Upper tick for the uniV3 poistion inside the vault
    /// @return liquidity Vault liquidity
    function _getVaultStats(IUniV3Vault vault)
        internal
        view
        returns (
            int24 tickLower,
            int24 tickUpper,
            uint128 liquidity
        )
    {
        uint256 nft = vault.uniV3Nft();
        (, , , , , tickLower, tickUpper, liquidity, , , , ) = positionManager.positions(nft);
    }

    /// @notice Liquidity required to be sold to reach targetLiquidityRatioD
    /// @param lowerLiquidity Lower vault liquidity
    /// @param upperLiquidity Upper vault liquidity
    /// @param targetLiquidityRatioD Tardet liquidity ratio (multiplied by DENOMINATOR)
    /// @return delta Liquidity required to reach targetLiquidityRatioD
    /// @return isNegative If `true` then delta needs to be bought to reach targetLiquidityRatioD, o/w needs to be sold
    function _liquidityDelta(
        uint256 lowerLiquidity,
        uint256 upperLiquidity,
        uint256 targetLiquidityRatioD,
        uint256 minDeviation
    ) internal pure returns (uint256 delta, bool isNegative) {
        uint256 targetLowerLiquidity = FullMath.mulDiv(
            targetLiquidityRatioD,
            lowerLiquidity + upperLiquidity,
            DENOMINATOR
        );
        if (minDeviation > 0) {
            uint256 liquidityRatioD = FullMath.mulDiv(lowerLiquidity, lowerLiquidity + upperLiquidity, DENOMINATOR);
            uint256 deviation = targetLiquidityRatioD > liquidityRatioD
                ? targetLiquidityRatioD - liquidityRatioD
                : liquidityRatioD - targetLiquidityRatioD;
            if (deviation < minDeviation) {
                return (0, false);
            }
        }
        if (targetLowerLiquidity > lowerLiquidity) {
            isNegative = true;
            delta = targetLowerLiquidity - lowerLiquidity;
        } else {
            isNegative = false;
            delta = lowerLiquidity - targetLowerLiquidity;
        }
    }

    /// @notice Covert token amounts and deadline to byte options
    /// @dev Empty tokenAmounts are equivalent to zero tokenAmounts
    function _makeUniswapVaultOptions(uint256[] memory tokenAmounts, uint256 deadline)
        internal
        pure
        returns (bytes memory options)
    {
        options = new bytes(0x60);
        assembly {
            mstore(add(options, 0x60), deadline)
        }
        if (tokenAmounts.length == 2) {
            uint256 tokenAmount0 = tokenAmounts[0];
            uint256 tokenAmount1 = tokenAmounts[1];
            assembly {
                mstore(add(options, 0x20), tokenAmount0)
                mstore(add(options, 0x40), tokenAmount1)
            }
        }
    }

    // -------------------  INTERNAL, MUTATING  -------------------

    /// @notice Pull liquidity from `fromVault` and put into `toVault`
    /// @param fromVault The vault to pull liquidity from
    /// @param toVault The vault to pull liquidity to
    /// @param desiredLiquidity The amount of liquidity desired for rebalance. This could be cut to available erc20 vault balance and available uniV3 vault liquidity.
    /// @param minWithdrawTokens Min accepted tokenAmounts for withdrawal
    /// @param minDepositTokens Min accepted tokenAmounts for deposit
    /// @param deadline Timestamp after which the transaction reverts
    /// @return pulledAmounts amounts pulled from fromVault
    /// @return pushedAmounts amounts pushed to toVault
    function _rebalanceUniV3Liquidity(
        IUniV3Vault fromVault,
        IUniV3Vault toVault,
        uint128 desiredLiquidity,
        uint256[] memory minWithdrawTokens,
        uint256[] memory minDepositTokens,
        uint256 deadline
    ) internal returns (uint256[] memory pulledAmounts, uint256[] memory pushedAmounts) {
        address[] memory tokens_ = tokens;
        uint128 liquidity = desiredLiquidity;

        // Cut for available liquidity in the vault
        (, , uint128 fromVaultLiquidity) = _getVaultStats(fromVault);
        liquidity = fromVaultLiquidity > liquidity ? liquidity : fromVaultLiquidity;

        //--- Cut rebalance to available token balances on ERC20 Vault
        // The rough idea is to translate one unit of liquituty into tokens for each interval shouldDepositTokenAmountsD, shouldWithdrawTokenAmountsD
        // Then the actual tokens in the vault are shouldDepositTokenAmountsD * l, shouldWithdrawTokenAmountsD * l
        // So the equation could be built: erc20 balances + l * shouldWithdrawTokenAmountsD >= l * shouldDepositTokenAmountsD and l tweaked so this inequality holds
        {
            (uint256[] memory availableBalances, ) = erc20Vault.tvl();
            uint256[] memory shouldDepositTokenAmountsD = toVault.liquidityToTokenAmounts(uint128(DENOMINATOR));
            uint256[] memory shouldWithdrawTokenAmountsD = fromVault.liquidityToTokenAmounts(uint128(DENOMINATOR));
            for (uint256 i = 0; i < 2; i++) {
                uint256 availableBalance = availableBalances[i] +
                    FullMath.mulDiv(shouldWithdrawTokenAmountsD[i], liquidity, DENOMINATOR);
                uint256 requiredBalance = FullMath.mulDiv(shouldDepositTokenAmountsD[i], liquidity, DENOMINATOR);
                if (availableBalance < requiredBalance) {
                    // since balances >= 0, this case means that shouldWithdrawTokenAmountsD < shouldDepositTokenAmountsD
                    // this also means that liquidity on the line below will decrease compared to the liqiduity above
                    liquidity = uint128(
                        FullMath.mulDiv(
                            availableBalances[i],
                            shouldDepositTokenAmountsD[i] - shouldWithdrawTokenAmountsD[i],
                            DENOMINATOR
                        )
                    );
                }
            }
        }
        //--- End cut
        {
            uint256[] memory depositTokenAmounts = toVault.liquidityToTokenAmounts(liquidity);
            uint256[] memory withdrawTokenAmounts = fromVault.liquidityToTokenAmounts(liquidity);
            pulledAmounts = fromVault.pull(
                address(erc20Vault),
                tokens_,
                withdrawTokenAmounts,
                _makeUniswapVaultOptions(minWithdrawTokens, deadline)
            );
            // The pull is on best effort so we don't worry on overflow
            pushedAmounts = erc20Vault.pull(
                address(toVault),
                tokens_,
                depositTokenAmounts,
                _makeUniswapVaultOptions(minDepositTokens, deadline)
            );
        }
        emit RebalancedUniV3(
            tx.origin,
            msg.sender,
            address(fromVault),
            address(toVault),
            pulledAmounts,
            pushedAmounts,
            desiredLiquidity,
            liquidity
        );
    }

    /// @notice Closes position with zero liquidity and creates a new one.
    /// @dev This happens when the price croses "zero" point and a new interval must be created while old one is close
    /// @param positiveTickGrowth `true` if price tick increased
    /// @param deadline Deadline for Uniswap V3 operations
    function _swapVaults(bool positiveTickGrowth, uint256 deadline) internal {
        IUniV3Vault fromVault;
        IUniV3Vault toVault;
        if (!positiveTickGrowth) {
            (fromVault, toVault) = (lowerVault, upperVault);
        } else {
            (fromVault, toVault) = (upperVault, lowerVault);
        }
        uint256 fromNft = fromVault.uniV3Nft();
        uint256 toNft = toVault.uniV3Nft();

        {
            fromVault.collectEarnings();
            (, , , , , , , uint128 fromLiquidity, , , , ) = positionManager.positions(fromNft);
            require(fromLiquidity == 0, ExceptionsLibrary.INVARIANT);
        }

        (, , , , , int24 toTickLower, int24 toTickUpper, , , , , ) = positionManager.positions(toNft);
        int24 newTickLower;
        int24 newTickUpper;
        if (positiveTickGrowth) {
            newTickLower = (toTickLower + toTickUpper) / 2;
            newTickUpper = newTickLower + int24(uint24(otherParams.intervalWidthInTicks));
        } else {
            newTickUpper = (toTickLower + toTickUpper) / 2;
            newTickLower = newTickUpper - int24(uint24(otherParams.intervalWidthInTicks));
        }

        uint256 newNft = _mintNewNft(newTickLower, newTickUpper, deadline);
        positionManager.safeTransferFrom(address(this), address(fromVault), newNft);
        positionManager.burn(fromNft);

        (lowerVault, upperVault) = (upperVault, lowerVault);

        emit SwapVault(fromNft, newNft, newTickLower, newTickUpper);
    }

    /// @notice Mints new Nft in Uniswap V3 positionManager
    /// @param lowerTick Lower tick of the Uni interval
    /// @param upperTick Upper tick of the Uni interval
    /// @param deadline Timestamp after which the transaction will be reverted
    function _mintNewNft(
        int24 lowerTick,
        int24 upperTick,
        uint256 deadline
    ) internal returns (uint256 newNft) {
        uint256 minToken0ForOpening = otherParams.minToken0ForOpening;
        uint256 minToken1ForOpening = otherParams.minToken1ForOpening;
        IERC20(tokens[0]).safeApprove(address(positionManager), minToken0ForOpening);
        IERC20(tokens[1]).safeApprove(address(positionManager), minToken1ForOpening);
        (newNft, , , ) = positionManager.mint(
            INonfungiblePositionManager.MintParams({
                token0: tokens[0],
                token1: tokens[1],
                fee: poolFee,
                tickLower: lowerTick,
                tickUpper: upperTick,
                amount0Desired: minToken0ForOpening,
                amount1Desired: minToken1ForOpening,
                amount0Min: 0,
                amount1Min: 0,
                recipient: address(this),
                deadline: deadline
            })
        );
        IERC20(tokens[0]).safeApprove(address(positionManager), 0);
        IERC20(tokens[1]).safeApprove(address(positionManager), 0);
    }

    /// @notice Emitted when a new cowswap preOrder is posted.
    /// @param origin Origin of the transaction (tx.origin)
    /// @param sender Sender of the call (msg.sender)
    /// @param preOrder Preorder that was posted
    event PreOrderPosted(address indexed origin, address indexed sender, PreOrder preOrder);

    /// @notice Emitted when cowswap preOrder was signed onchain.
    /// @param origin Origin of the transaction (tx.origin)
    /// @param sender Sender of the call (msg.sender)
    /// @param order Cowswap order
    /// @param preOrder PreOrder that the order fulfills
    /// @param signed Singned or unsigned
    event OrderSigned(
        address indexed origin,
        address indexed sender,
        bytes uuid,
        GPv2Order.Data order,
        PreOrder preOrder,
        bool signed
    );

    /// @notice Emitted when manual pull from vault is executed.
    /// @param origin Origin of the transaction (tx.origin)
    /// @param sender Sender of the call (msg.sender)
    /// @param tokenAmounts The amounts of tokens that were
    event ManualPull(
        address indexed origin,
        address indexed sender,
        uint256[] tokenAmounts,
        uint256[] actualTokenAmounts
    );

    /// @notice Emitted when vault is swapped.
    /// @param oldNft UniV3 nft that was burned
    /// @param newNft UniV3 nft that was created
    /// @param newTickLower Lower tick for created UniV3 nft
    /// @param newTickUpper Upper tick for created UniV3 nft
    event SwapVault(uint256 oldNft, uint256 newNft, int24 newTickLower, int24 newTickUpper);

    /// @notice Emitted when rebalance from UniV3 to ERC20 or vice versa happens
    /// @param origin Origin of the transaction (tx.origin)
    /// @param sender Sender of the call (msg.sender)
    /// @param fromErc20 `true` if the rebalance is made
    /// @param pulledAmounts amounts pulled from fromVault
    event RebalancedErc20UniV3(address indexed origin, address indexed sender, bool fromErc20, uint256[] pulledAmounts);

    /// @param fromVault The vault to pull liquidity from
    /// @param toVault The vault to pull liquidity to
    /// @param pulledAmounts amounts pulled from fromVault
    /// @param pushedAmounts amounts pushed to toVault
    /// @param desiredLiquidity The amount of liquidity desired for rebalance. This could be cut to available erc20 vault balance and available uniV3 vault liquidity.
    /// @param liquidity The actual amount of liquidity rebalanced.
    event RebalancedUniV3(
        address indexed origin,
        address indexed sender,
        address fromVault,
        address toVault,
        uint256[] pulledAmounts,
        uint256[] pushedAmounts,
        uint128 desiredLiquidity,
        uint128 liquidity
    );

    event CowswapAllowanceReset(address indexed origin, address indexed sender);
    event FeesCollected(address indexed origin, address indexed sender, uint256[] collectedEarnings);
}<|MERGE_RESOLUTION|>--- conflicted
+++ resolved
@@ -151,48 +151,9 @@
 
     // -------------------  EXTERNAL, MUTATING  -------------------
 
-<<<<<<< HEAD
     function rebalanceERC20UniV3Vaults(
         uint256[] memory minLowerVaultTokens,
         uint256[] memory minUpperVaultTokens,
-=======
-    /// Sign Cowswap order
-    /// @param tokenNumber The number of the token to swap
-    /// @param allowance Allowance to set for cowswap
-    /// @param uuid Cowswap order id
-    /// @param signed To sign order set to `true`
-    function signOrder(
-        uint8 tokenNumber,
-        uint256 allowance,
-        bytes calldata uuid,
-        bool signed
-    ) external {
-        erc20Vault.externalCall(tokens[tokenNumber], APPROVE_SELECTOR, abi.encode(cowswap, allowance));
-        erc20Vault.externalCall(cowswap, SET_PRESIGNATURE_SELECTOR, abi.encode(uuid, signed));
-    }
-
-    function resetCowswapAllowance(uint8 tokenNumber) external {
-        erc20Vault.externalCall(tokens[tokenNumber], APPROVE_SELECTOR, abi.encode(cowswap, 0));
-    }
-
-    /// @notice Collect Uniswap pool fees to erc20 vault
-    function collectUniFees() external {
-        lowerVault.collectEarnings();
-        upperVault.collectEarnings();
-    }
-
-    /// @notice Manually pull tokens from fromVault to toVault
-    /// @param fromVault Pull tokens from this vault
-    /// @param toVault Pull tokens to this vault
-    /// @param tokenAmounts Token amounts to pull
-    /// @param minTokensAmounts Minimal token amounts to pull
-    /// @param deadline Timestamp after which the transaction is invalid
-    function manualPull(
-        IIntegrationVault fromVault,
-        IIntegrationVault toVault,
-        uint256[] memory tokenAmounts,
-        uint256[] memory minTokensAmounts,
->>>>>>> 04a7cd27
         uint256 deadline
     ) external {
         _requireAtLeastOperator();
@@ -396,8 +357,8 @@
 
         PreOrder memory preOrder_ = preOrder;
         if (!signed) {
-            bytes memory resetData = abi.encodeWithSelector(SET_PRESIGNATURE_SELECTOR, uuid, false);
-            erc20Vault.externalCall(cowswap, resetData);
+            bytes memory resetData = abi.encodePacked(uuid, false);
+            erc20Vault.externalCall(cowswap, SET_PRESIGNATURE_SELECTOR, resetData);
             return;
         }
         require(preOrder_.deadline >= block.timestamp, ExceptionsLibrary.TIMESTAMP);
@@ -412,9 +373,9 @@
         require(order.buyAmount >= preOrder_.minAmountOut, ExceptionsLibrary.LIMIT_UNDERFLOW);
         require(order.validTo <= preOrder_.deadline, ExceptionsLibrary.TIMESTAMP);
         bytes memory approveData = abi.encode(cowswap, order.sellAmount);
-        // erc20Vault.externalCall(address(order.sellToken), APPROVE_SELECTOR, approveData);
+        erc20Vault.externalCall(address(order.sellToken), APPROVE_SELECTOR, approveData);
         bytes memory setPresignatureData = abi.encode(SET_PRESIGNATURE_SELECTOR, uuid, signed);
-        // erc20Vault.externalCall(cowswap, SET_PRESIGNATURE_SELECTOR, setPresignatureData);
+        erc20Vault.externalCall(cowswap, SET_PRESIGNATURE_SELECTOR, setPresignatureData);
         orderDeadline = order.validTo;
         delete preOrder;
         emit OrderSigned(tx.origin, msg.sender, uuid, order, preOrder, signed);
@@ -422,8 +383,8 @@
 
     function resetCowswapAllowance(uint8 tokenNumber) external {
         _requireAtLeastOperator();
-        bytes memory approveData = abi.encodeWithSelector(APPROVE_SELECTOR, abi.encode(cowswap, 0));
-        erc20Vault.externalCall(tokens[tokenNumber], approveData);
+        bytes memory approveData = abi.encodePacked(cowswap, uint256(0));
+        erc20Vault.externalCall(tokens[tokenNumber], APPROVE_SELECTOR, approveData);
         emit CowswapAllowanceReset(tx.origin, msg.sender);
     }
 
