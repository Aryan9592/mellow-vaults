--- conflicted
+++ resolved
@@ -8,11 +8,8 @@
 import "../interfaces/IVaultRegistry.sol";
 import "../interfaces/vaults/IERC20Vault.sol";
 import "../interfaces/vaults/IUniV3Vault.sol";
-<<<<<<< HEAD
 import "../interfaces/utils/IContractMeta.sol";
 import "../interfaces/oracles/IOracle.sol";
-=======
->>>>>>> 2169ce91
 import "../libraries/ExceptionsLibrary.sol";
 import "../libraries/CommonLibrary.sol";
 import "../libraries/external/FullMath.sol";
@@ -349,9 +346,6 @@
 
     // -------------------  INTERNAL, VIEW  -------------------
 
-<<<<<<< HEAD
-    /// @notice Calculate capital (token1 equivalent)
-=======
     function _contractName() internal pure override returns (bytes32) {
         return bytes32("LStrategy");
     }
@@ -361,7 +355,6 @@
     }
 
     /// @notice Calculate a pure (not Uniswap) liquidity
->>>>>>> 2169ce91
     /// @param priceX96 Current price y / x
     /// @param vault Vault for liquidity calculation
     /// @return Capital = x * p + y
