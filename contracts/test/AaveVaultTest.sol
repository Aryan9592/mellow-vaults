// SPDX-License-Identifier: MIT
pragma solidity ^0.8.9;

import "../interfaces/IVaultGovernance.sol";
import "../AaveVault.sol";

contract AaveVaultTest is AaveVault {
    constructor(IVaultGovernance vaultGovernance_, address[] memory vaultTokens_)
        AaveVault(vaultGovernance_, vaultTokens_)
    {}
<<<<<<< HEAD
=======

    function setATokens(address[] memory aTokens) public {
        _aTokens = aTokens;
    }
>>>>>>> 51a984b5

    function isValidEdge(address from, address to) public view returns (bool) {
        return _isValidEdge(from, to);
    }

    function setVaultGovernance(address newVaultGovernance) public {
        _vaultGovernance = IVaultGovernance(newVaultGovernance);
    }
}<|MERGE_RESOLUTION|>--- conflicted
+++ resolved
@@ -8,13 +8,10 @@
     constructor(IVaultGovernance vaultGovernance_, address[] memory vaultTokens_)
         AaveVault(vaultGovernance_, vaultTokens_)
     {}
-<<<<<<< HEAD
-=======
 
     function setATokens(address[] memory aTokens) public {
         _aTokens = aTokens;
     }
->>>>>>> 51a984b5
 
     function isValidEdge(address from, address to) public view returns (bool) {
         return _isValidEdge(from, to);
