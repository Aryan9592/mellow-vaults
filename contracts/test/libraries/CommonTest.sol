--- conflicted
+++ resolved
@@ -21,7 +21,6 @@
         return CommonLibrary.projectTokenAmounts(tokens, tokensToProject, tokenAmountsToProject);
     }
 
-<<<<<<< HEAD
     function sqrtX96(uint256 xX96) external pure returns (uint256) {
         return CommonLibrary.sqrtX96(xX96);
     }
@@ -34,8 +33,6 @@
         return CommonLibrary.recoverSigner(_ethSignedMessageHash, _signature);
     }
 
-=======
->>>>>>> 05c2bf35
     function splitSignature(bytes memory sig)
         external
         pure
@@ -43,19 +40,8 @@
             bytes32 r,
             bytes32 s,
             uint8 v
-<<<<<<< HEAD
         ) 
-        {  
-            return CommonLibrary.splitSignature(sig);
-        }
-=======
-        )
-    {
+    {  
         return CommonLibrary.splitSignature(sig);
     }
-
-    function recoverSigner(bytes32 _ethSignedMessageHash, bytes memory _signature) external pure returns (address) {
-        return CommonLibrary.recoverSigner(_ethSignedMessageHash, _signature);
-    }
->>>>>>> 05c2bf35
 }