// SPDX-License-Identifier: BUSL-1.1
pragma solidity 0.8.9;

import "@openzeppelin/contracts/token/ERC721/IERC721.sol";
import "./interfaces/IProtocolGovernance.sol";
import "./interfaces/IVaultGovernance.sol";
import "./libraries/ExceptionsLibrary.sol";

/// @notice Internal contract for managing different params.
/// @dev The contract should be overriden by the concrete VaultGovernance,
/// define different params structs and use abi.decode / abi.encode to serialize
/// to bytes in this contract. It also should emit events on params change.
abstract contract VaultGovernance is IVaultGovernance {
    InternalParams internal _internalParams;
    InternalParams private _stagedInternalParams;
    uint256 internal _internalParamsTimestamp;

    mapping(uint256 => bytes) internal _delayedStrategyParams;
    mapping(uint256 => bytes) internal _stagedDelayedStrategyParams;
    mapping(uint256 => uint256) internal _delayedStrategyParamsTimestamp;

    mapping(uint256 => bytes) internal _delayedProtocolPerVaultParams;
    mapping(uint256 => bytes) internal _stagedDelayedProtocolPerVaultParams;
    mapping(uint256 => uint256) internal _delayedProtocolPerVaultParamsTimestamp;

    bytes internal _delayedProtocolParams;
    bytes internal _stagedDelayedProtocolParams;
    uint256 internal _delayedProtocolParamsTimestamp;

    mapping(uint256 => bytes) internal _strategyParams;
    bytes internal _protocolParams;

    IVaultFactory public factory;
    bool public initialized;

    /// @notice Creates a new contract.
    /// @param internalParams_ Initial Internal Params
    constructor(InternalParams memory internalParams_) {
        _internalParams = internalParams_;
    }

    // -------------------  PUBLIC, VIEW  -------------------

    /// @inheritdoc IVaultGovernance
    function delayedStrategyParamsTimestamp(uint256 nft) external view returns (uint256) {
        return _delayedStrategyParamsTimestamp[nft];
    }

    /// @inheritdoc IVaultGovernance
    function delayedProtocolPerVaultParamsTimestamp(uint256 nft) external view returns (uint256) {
        return _delayedProtocolPerVaultParamsTimestamp[nft];
    }

    /// @inheritdoc IVaultGovernance
    function delayedProtocolParamsTimestamp() external view returns (uint256) {
        return _delayedProtocolParamsTimestamp;
    }

    /// @inheritdoc IVaultGovernance
    function internalParamsTimestamp() external view returns (uint256) {
        return _internalParamsTimestamp;
    }

    /// @inheritdoc IVaultGovernance
    function internalParams() external view returns (InternalParams memory) {
        return _internalParams;
    }

    /// @inheritdoc IVaultGovernance
    function stagedInternalParams() external view returns (InternalParams memory) {
        return _stagedInternalParams;
    }

    // -------------------  PUBLIC, MUTATING  -------------------

    /// @inheritdoc IVaultGovernance
    function initialize(IVaultFactory factory_) external {
        require(!initialized, Exceptions.INITIALIZATION);
        factory = factory_;
        initialized = true;
    }

    /// @inheritdoc IVaultGovernance
    function deployVault(
        address[] memory vaultTokens,
        bytes memory options,
        address owner
    ) public virtual returns (IVault vault, uint256 nft) {
<<<<<<< HEAD
        require(initialized, "INIT");
        for (uint256 i = 0; i < vaultTokens.length; ++i) {
            require(_internalParams.protocolGovernance.isAllowedToken(vaultTokens[i]), "TNA");
        }
=======
        require(initialized, Exceptions.INITIALIZATION);
>>>>>>> 1b142455
        IProtocolGovernance protocolGovernance = IProtocolGovernance(_internalParams.protocolGovernance);
        require(protocolGovernance.permissionless() || protocolGovernance.isAdmin(msg.sender), Exceptions.PERMISSIONLESS_OR_ADMIN);
        vault = factory.deployVault(vaultTokens, options);
        address nftOwner = owner;
        nft = _internalParams.registry.registerVault(address(vault), nftOwner);
        vault.initialize(nft);
        emit DeployedVault(tx.origin, msg.sender, vaultTokens, options, nftOwner, address(vault), nft);
    }

    /// @inheritdoc IVaultGovernance
    function stageInternalParams(InternalParams memory newParams) external {
        _requireProtocolAdmin();
        _stagedInternalParams = newParams;
        _internalParamsTimestamp = block.timestamp + _internalParams.protocolGovernance.governanceDelay();
        emit StagedInternalParams(tx.origin, msg.sender, newParams, _internalParamsTimestamp);
    }

    /// @inheritdoc IVaultGovernance
    function commitInternalParams() external {
        _requireProtocolAdmin();
        require(_internalParamsTimestamp > 0, Exceptions.NULL);
        require(block.timestamp >= _internalParamsTimestamp, Exceptions.TIMESTAMP);
        _internalParams = _stagedInternalParams;
        delete _internalParamsTimestamp;
        emit CommitedInternalParams(tx.origin, msg.sender, _internalParams);
    }

    // -------------------  INTERNAL  -------------------

    /// @notice Set Delayed Strategy Params
    /// @param nft Nft of the vault
    /// @param params New params
    function _stageDelayedStrategyParams(uint256 nft, bytes memory params) internal {
        _requireAtLeastStrategy(nft);
        _stagedDelayedStrategyParams[nft] = params;
        uint256 delayFactor = _delayedStrategyParams[nft].length == 0 ? 0 : 1;
        _delayedStrategyParamsTimestamp[nft] =
            block.timestamp +
            _internalParams.protocolGovernance.governanceDelay() *
            delayFactor;
    }

    /// @notice Commit Delayed Strategy Params
    function _commitDelayedStrategyParams(uint256 nft) internal {
        _requireAtLeastStrategy(nft);
        require(_delayedStrategyParamsTimestamp[nft] > 0, Exceptions.NULL);
        require(block.timestamp >= _delayedStrategyParamsTimestamp[nft], Exceptions.TIMESTAMP);
        _delayedStrategyParams[nft] = _stagedDelayedStrategyParams[nft];
        delete _stagedDelayedStrategyParams[nft];
        delete _delayedStrategyParamsTimestamp[nft];
    }

    /// @notice Set Delayed Protocol Per Vault Params
    /// @param nft Nft of the vault
    /// @param params New params
    function _stageDelayedProtocolPerVaultParams(uint256 nft, bytes memory params) internal {
        _requireProtocolAdmin();
        _stagedDelayedProtocolPerVaultParams[nft] = params;
        uint256 delayFactor = _delayedProtocolPerVaultParams[nft].length == 0 ? 0 : 1;
        _delayedProtocolPerVaultParamsTimestamp[nft] =
            block.timestamp +
            _internalParams.protocolGovernance.governanceDelay() *
            delayFactor;
    }

    /// @notice Commit Delayed Protocol Per Vault Params
    function _commitDelayedProtocolPerVaultParams(uint256 nft) internal {
        _requireProtocolAdmin();
        require(_delayedProtocolPerVaultParamsTimestamp[nft] > 0, Exceptions.NULL);
        require(block.timestamp >= _delayedProtocolPerVaultParamsTimestamp[nft], Exceptions.TIMESTAMP);
        _delayedProtocolPerVaultParams[nft] = _stagedDelayedProtocolPerVaultParams[nft];
        delete _stagedDelayedProtocolPerVaultParams[nft];
        delete _delayedProtocolPerVaultParamsTimestamp[nft];
    }

    /// @notice Set Delayed Protocol Params
    /// @param params New params
    function _stageDelayedProtocolParams(bytes memory params) internal {
        _requireProtocolAdmin();
        uint256 delayFactor = _delayedProtocolParams.length == 0 ? 0 : 1;
        _stagedDelayedProtocolParams = params;
        _delayedProtocolParamsTimestamp =
            block.timestamp +
            _internalParams.protocolGovernance.governanceDelay() *
            delayFactor;
    }

    /// @notice Commit Delayed Protocol Params
    function _commitDelayedProtocolParams() internal {
        _requireProtocolAdmin();
        require(_delayedProtocolParamsTimestamp > 0, Exceptions.NULL);
        require(block.timestamp >= _delayedProtocolParamsTimestamp, Exceptions.TIMESTAMP);
        _delayedProtocolParams = _stagedDelayedProtocolParams;
        delete _stagedDelayedProtocolParams;
        delete _delayedProtocolParamsTimestamp;
    }

    /// @notice Set immediate strategy params
    /// @dev Should require nft > 0
    /// @param nft Nft of the vault
    /// @param params New params
    function _setStrategyParams(uint256 nft, bytes memory params) internal {
        _requireAtLeastStrategy(nft);
        _strategyParams[nft] = params;
    }

    /// @notice Set immediate protocol params
    /// @param params New params
    function _setProtocolParams(bytes memory params) internal {
        _requireProtocolAdmin();
        _protocolParams = params;
    }

    function _requireAtLeastStrategy(uint256 nft) internal view {
        require(
            (_internalParams.protocolGovernance.isAdmin(msg.sender) ||
                _internalParams.registry.getApproved(nft) == msg.sender ||
                (_internalParams.registry.ownerOf(nft) == msg.sender)),
            Exceptions.REQUIRE_AT_LEAST_ADMIN
        );
    }

    function _requireProtocolAdmin() internal view {
        require(_internalParams.protocolGovernance.isAdmin(msg.sender), Exceptions.ADMIN);
    }

    /// @notice Emitted when InternalParams are staged for commit
    /// @param origin Origin of the transaction
    /// @param sender Sender of the transaction
    /// @param params New params that were staged for commit
    /// @param when When the params could be committed
    event StagedInternalParams(address indexed origin, address indexed sender, InternalParams params, uint256 when);

    /// @notice Emitted when InternalParams are staged for commit
    /// @param origin Origin of the transaction
    /// @param sender Sender of the transaction
    /// @param params New params that were staged for commit
    event CommitedInternalParams(address indexed origin, address indexed sender, InternalParams params);

    /// @notice Emitted when New Vault is deployed
    /// @param origin Origin of the transaction
    /// @param sender Sender of the transaction
    /// @param vaultTokens Vault tokens for this vault
    /// @param options Options for deploy. The details of the options structure are specified in subcontracts
    /// @param owner Owner of the VaultRegistry NFT for this vault
    /// @param vaultAddress Address of the new Vault
    /// @param vaultNft VaultRegistry NFT for the new Vault
    event DeployedVault(
        address indexed origin,
        address indexed sender,
        address[] vaultTokens,
        bytes options,
        address owner,
        address vaultAddress,
        uint256 vaultNft
    );
}<|MERGE_RESOLUTION|>--- conflicted
+++ resolved
@@ -86,14 +86,7 @@
         bytes memory options,
         address owner
     ) public virtual returns (IVault vault, uint256 nft) {
-<<<<<<< HEAD
-        require(initialized, "INIT");
-        for (uint256 i = 0; i < vaultTokens.length; ++i) {
-            require(_internalParams.protocolGovernance.isAllowedToken(vaultTokens[i]), "TNA");
-        }
-=======
         require(initialized, Exceptions.INITIALIZATION);
->>>>>>> 1b142455
         IProtocolGovernance protocolGovernance = IProtocolGovernance(_internalParams.protocolGovernance);
         require(protocolGovernance.permissionless() || protocolGovernance.isAdmin(msg.sender), Exceptions.PERMISSIONLESS_OR_ADMIN);
         vault = factory.deployVault(vaultTokens, options);
