--- conflicted
+++ resolved
@@ -43,14 +43,8 @@
 
     // -------------------  PUBLIC, VIEW  -------------------
 
-<<<<<<< HEAD
     function isProtocolAdmin(address sender) public view returns (bool) {
         return _vaultManager.governanceParams().protocolGovernance.isAdmin(sender);
-=======
-    /// @inheritdoc IVaultGovernanceOld
-    function isProtocolAdmin() public view returns (bool) {
-        return _vaultManager.governanceParams().protocolGovernance.isAdmin(msg.sender);
->>>>>>> eec72246
     }
 
     /// @inheritdoc IVaultGovernanceOld
