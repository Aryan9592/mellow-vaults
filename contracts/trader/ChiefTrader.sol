// SPDX-License-Identifier: BSL-1.1
pragma solidity =0.8.9;

import "@openzeppelin/contracts/utils/introspection/ERC165.sol";
import "../interfaces/IProtocolGovernance.sol";
import "./interfaces/ITrader.sol";
import "./interfaces/IChiefTrader.sol";
import "./libraries/TraderExceptionsLibrary.sol";

/// @notice Main contract that allows trading of ERC20 tokens on different Dexes
/// @dev This contract contains several subtraders that can be used for trading ERC20 tokens.
/// Examples of subtraders are UniswapV3, UniswapV2, SushiSwap, Curve, etc.
contract ChiefTrader is ERC165, IChiefTrader, ITrader {
    address public immutable protocolGovernance;
    address[] internal _traders;
    mapping(address => bool) public addedTraders;

    constructor(address _protocolGovernance) {
        protocolGovernance = _protocolGovernance;
    }

    /// @inheritdoc IChiefTrader
    function tradersCount() external view returns (uint256) {
        return _traders.length;
    }

    function getTrader(uint256 _index) external view returns (address) {
        return _traders[_index];
    }

    function traders() external view returns (address[] memory) {
        return _traders;
    }

    /// @inheritdoc IChiefTrader
    function addTrader(address traderAddress) external {
        _requireProtocolAdmin();
        require(traderAddress != address(this), TraderExceptionsLibrary.RECURRENCE_EXCEPTION);
        require(!addedTraders[traderAddress], TraderExceptionsLibrary.TRADER_ALREADY_REGISTERED_EXCEPTION);
        require(ERC165(traderAddress).supportsInterface(type(ITrader).interfaceId));
        require(!ERC165(traderAddress).supportsInterface(type(IChiefTrader).interfaceId));
        _traders.push(traderAddress);
        addedTraders[traderAddress] = true;
        emit AddedTrader(_traders.length - 1, traderAddress);
    }

    /// @inheritdoc ITrader
    function swapExactInput(
        uint256 traderId,
        uint256 amount,
        address,
        PathItem[] calldata path,
        bytes calldata options
    ) external returns (uint256) {
<<<<<<< HEAD
        require(traderId < _traders.length, ExceptionsLibrary.TRADER_NOT_FOUND_EXCEPTION);
        _requireAllowedTokens(path);
=======
        require(traderId < _traders.length, TraderExceptionsLibrary.TRADER_NOT_FOUND_EXCEPTION);
>>>>>>> 49cb5389
        address traderAddress = _traders[traderId];
        address recipient = msg.sender;
        return ITrader(traderAddress).swapExactInput(0, amount, recipient, path, options);
    }

    /// @inheritdoc ITrader
    function swapExactOutput(
        uint256 traderId,
        uint256 amount,
        address,
        PathItem[] calldata path,
        bytes calldata options
    ) external returns (uint256) {
<<<<<<< HEAD
        require(traderId < _traders.length, ExceptionsLibrary.TRADER_NOT_FOUND_EXCEPTION);
        _requireAllowedTokens(path);
=======
        require(traderId < _traders.length, TraderExceptionsLibrary.TRADER_NOT_FOUND_EXCEPTION);
>>>>>>> 49cb5389
        address traderAddress = _traders[traderId];
        address recipient = msg.sender;
        return ITrader(traderAddress).swapExactOutput(0, amount, recipient, path, options);
    }

    function supportsInterface(bytes4 interfaceId) public pure override returns (bool) {
        return (interfaceId == this.supportsInterface.selector ||
            interfaceId == type(ITrader).interfaceId ||
            interfaceId == type(IChiefTrader).interfaceId);
    }

    function _requireAllowedTokens(PathItem[] memory path) internal view {
        IProtocolGovernance pg = IProtocolGovernance(protocolGovernance);
        for (uint256 i = 1; i < path.length; ++i)
            require(
                pg.isAllowedToken(path[i].token0) && pg.isAllowedToken(path[i].token1),
                ExceptionsLibrary.TOKEN_NOT_ALLOWED_EXCEPTION
            );
        if (path.length > 0) require(pg.isAllowedToken(path[0].token1), ExceptionsLibrary.TOKEN_NOT_ALLOWED_EXCEPTION);
    }

    function _requireProtocolAdmin() internal view {
        require(
            IProtocolGovernance(protocolGovernance).isAdmin(msg.sender),
            TraderExceptionsLibrary.PROTOCOL_ADMIN_REQUIRED_EXCEPTION
        );
    }

    event AddedTrader(uint256 indexed traderId, address traderAddress);
}<|MERGE_RESOLUTION|>--- conflicted
+++ resolved
@@ -52,12 +52,8 @@
         PathItem[] calldata path,
         bytes calldata options
     ) external returns (uint256) {
-<<<<<<< HEAD
-        require(traderId < _traders.length, ExceptionsLibrary.TRADER_NOT_FOUND_EXCEPTION);
+        require(traderId < _traders.length, TraderExceptionsLibrary.TRADER_NOT_FOUND_EXCEPTION);
         _requireAllowedTokens(path);
-=======
-        require(traderId < _traders.length, TraderExceptionsLibrary.TRADER_NOT_FOUND_EXCEPTION);
->>>>>>> 49cb5389
         address traderAddress = _traders[traderId];
         address recipient = msg.sender;
         return ITrader(traderAddress).swapExactInput(0, amount, recipient, path, options);
@@ -71,12 +67,8 @@
         PathItem[] calldata path,
         bytes calldata options
     ) external returns (uint256) {
-<<<<<<< HEAD
-        require(traderId < _traders.length, ExceptionsLibrary.TRADER_NOT_FOUND_EXCEPTION);
+        require(traderId < _traders.length, TraderExceptionsLibrary.TRADER_NOT_FOUND_EXCEPTION);
         _requireAllowedTokens(path);
-=======
-        require(traderId < _traders.length, TraderExceptionsLibrary.TRADER_NOT_FOUND_EXCEPTION);
->>>>>>> 49cb5389
         address traderAddress = _traders[traderId];
         address recipient = msg.sender;
         return ITrader(traderAddress).swapExactOutput(0, amount, recipient, path, options);
