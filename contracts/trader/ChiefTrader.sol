--- conflicted
+++ resolved
@@ -3,16 +3,10 @@
 
 import "@openzeppelin/contracts/utils/introspection/ERC165.sol";
 import "../interfaces/IProtocolGovernance.sol";
-<<<<<<< HEAD
-import "./interfaces/ITrader.sol";
-import "./interfaces/IChiefTrader.sol";
-import "./libraries/TraderExceptionsLibrary.sol";
-import "../libraries/AddressPermissions.sol";
-=======
 import "../interfaces/trader/ITrader.sol";
 import "../interfaces/trader/IChiefTrader.sol";
+import "../libraries/AddressPermissions.sol";
 import "../libraries/ExceptionsLibrary.sol";
->>>>>>> 39d28c22
 
 /// @notice Main contract that allows trading of ERC20 tokens on different Dexes
 /// @dev This contract contains several subtraders that can be used for trading ERC20 tokens.
@@ -92,24 +86,21 @@
         IProtocolGovernance pg = protocolGovernance;
         for (uint256 i = 1; i < path.length; ++i) {
             require(
-<<<<<<< HEAD
                 pg.hasPermission(path[i].token0, AddressPermissions.ERC20_SWAP) &&
                     pg.hasPermission(path[i].token1, AddressPermissions.ERC20_SWAP),
-                TraderExceptionsLibrary.TOKEN_NOT_ALLOWED_EXCEPTION
+                ExceptionsLibrary.FORBIDDEN
             );
         }
         if (path.length > 0) {
             require(
+                pg.hasPermission(path[0].token0, AddressPermissions.ERC20_TRANSFER),
+                ExceptionsLibrary.FORBIDDEN
+            );
+            require(
                 pg.hasPermission(path[0].token1, AddressPermissions.ERC20_SWAP),
-                TraderExceptionsLibrary.TOKEN_NOT_ALLOWED_EXCEPTION
+                ExceptionsLibrary.FORBIDDEN
             );
         }
-=======
-                pg.isAllowedToken(path[i].token0) && pg.isAllowedToken(path[i].token1),
-                ExceptionsLibrary.FORBIDDEN
-            );
-        if (path.length > 0) require(pg.isAllowedToken(path[0].token1), ExceptionsLibrary.FORBIDDEN);
->>>>>>> 39d28c22
     }
 
     function _requireProtocolAdmin() internal view {
