// SPDX-License-Identifier: BUSL-1.1
pragma solidity =0.8.9;

import "@openzeppelin/contracts/token/ERC20/utils/SafeERC20.sol";
import "@openzeppelin/contracts/token/ERC20/IERC20.sol";

import "./trader/interfaces/IChiefTrader.sol";
import "./trader/interfaces/ITrader.sol";
import "./interfaces/IERC20VaultGovernance.sol";
import "./Vault.sol";
import "./libraries/ExceptionsLibrary.sol";

/// @notice Vault that stores ERC20 tokens.
contract ERC20Vault is Vault, ITrader {
    /// @notice Creates a new contract.
    /// @param vaultGovernance_ Reference to VaultGovernance for this vault
    /// @param vaultTokens_ ERC20 tokens under Vault management
    constructor(IVaultGovernance vaultGovernance_, address[] memory vaultTokens_)
        Vault(vaultGovernance_, vaultTokens_)
    {}

    /// @inheritdoc Vault
    function tvl() public view override returns (uint256[] memory tokenAmounts) {
        address[] memory tokens = _vaultTokens;
        tokenAmounts = new uint256[](tokens.length);
        for (uint256 i = 0; i < tokens.length; i++) {
            tokenAmounts[i] = IERC20(tokens[i]).balanceOf(address(this));
        }
    }

    /// @inheritdoc ITrader
    function swapExactInput(
        uint256 traderId,
        uint256 amount,
        address,
        PathItem[] memory path,
        bytes memory options
    ) external returns (uint256 amountOut) {
        require(
            path.length > 0  && isVaultToken(path[path.length - 1].token1), 
            "VT"
        );
        require(_isStrategy(msg.sender), "ST");
        IERC20VaultGovernance vg = IERC20VaultGovernance(address(_vaultGovernance));
        ITrader trader = ITrader(vg.delayedProtocolParams().trader);
        IChiefTrader chiefTrader = IChiefTrader(address(trader));
        _approveERC20TokenIfNecessary(path[0].token0, chiefTrader.getTrader(traderId));
        return trader.swapExactInput(traderId, amount, address(0), path, options);
    }

    /// @inheritdoc ITrader
    function swapExactOutput(
        uint256 traderId,
        uint256 amount,
        address,
        PathItem[] memory path,
        bytes calldata options
    ) external returns (uint256 amountOut) {
        require(
            path.length > 0  && isVaultToken(path[path.length - 1].token1), 
            "VT"
        );
        require(_isStrategy(msg.sender), "ST");
        IERC20VaultGovernance vg = IERC20VaultGovernance(address(_vaultGovernance));
        ITrader trader = ITrader(vg.delayedProtocolParams().trader);
        IChiefTrader chiefTrader = IChiefTrader(address(trader));
        _approveERC20TokenIfNecessary(path[0].token0, chiefTrader.getTrader(traderId));
        return trader.swapExactOutput(traderId, amount, address(0), path, options);
    }

    function _push(uint256[] memory tokenAmounts, bytes memory)
        internal
        pure
        override
        returns (uint256[] memory actualTokenAmounts)
    {
        // no-op, tokens are already on balance
        return tokenAmounts;
    }

    function _pull(
        address to,
        uint256[] memory tokenAmounts,
        bytes memory
    ) internal override returns (uint256[] memory actualTokenAmounts) {
        for (uint256 i = 0; i < tokenAmounts.length; i++) {
            IERC20(_vaultTokens[i]).transfer(to, tokenAmounts[i]);
        }
        actualTokenAmounts = tokenAmounts;
    }

    function _postReclaimTokens(address, address[] memory tokens) internal view override {
        for (uint256 i = 0; i < tokens.length; i++) {
<<<<<<< HEAD
            require(!_isVaultToken(tokens[i]), Exceptions.OTHER_VAULT_TOKENS); // vault token is part of TVL
=======
            require(!isVaultToken(tokens[i]), "OWT"); // vault token is part of TVL
>>>>>>> 4cc5ef71
        }
    }

    function _isStrategy(address addr) internal view returns (bool) {
        return _vaultGovernance.internalParams().registry.getApproved(_nft) == addr;
    }

    function _approveERC20TokenIfNecessary(address token, address to) internal {
        if (IERC20(token).allowance(to, address(this)) < type(uint256).max / 2)
            IERC20(token).approve(to, type(uint256).max);
    }
}<|MERGE_RESOLUTION|>--- conflicted
+++ resolved
@@ -91,11 +91,7 @@
 
     function _postReclaimTokens(address, address[] memory tokens) internal view override {
         for (uint256 i = 0; i < tokens.length; i++) {
-<<<<<<< HEAD
-            require(!_isVaultToken(tokens[i]), Exceptions.OTHER_VAULT_TOKENS); // vault token is part of TVL
-=======
-            require(!isVaultToken(tokens[i]), "OWT"); // vault token is part of TVL
->>>>>>> 4cc5ef71
+            require(!isVaultToken(tokens[i]), Exceptions.OTHER_VAULT_TOKENS); // vault token is part of TVL
         }
     }
 
