// SPDX-License-Identifier: BUSL-1.1
pragma solidity 0.8.9;

import "./interfaces/IProtocolGovernance.sol";
import "./interfaces/IERC20VaultGovernance.sol";
import "./VaultGovernance.sol";

/// @notice Governance that manages all ERC20 Vaults params and can deploy a new ERC20 Vault.
contract ERC20VaultGovernance is IERC20VaultGovernance, VaultGovernance {
    /// @notice Creates a new contract.
    /// @param internalParams_ Initial Internal Params
    constructor(InternalParams memory internalParams_) VaultGovernance(internalParams_) {}

    /// @inheritdoc IERC20VaultGovernance
    function delayedStrategyParams(uint256 nft) public view returns (DelayedStrategyParams memory) {
        if (_delayedStrategyParams[nft].length == 0) {
            return DelayedStrategyParams({
                strategyTreasury: address(0),
                trader: address(0)
            });
        }
        return abi.decode(_delayedStrategyParams[nft], (DelayedStrategyParams));
    }

    /// @inheritdoc IERC20VaultGovernance
    function stagedDelayedStrategyParams(uint256 nft) external view returns (DelayedStrategyParams memory) {
        if (_stagedDelayedStrategyParams[nft].length == 0) {
            return DelayedStrategyParams({
                strategyTreasury: address(0),
                trader: address(0)
            });
        }
        return abi.decode(_stagedDelayedStrategyParams[nft], (DelayedStrategyParams));
    }

    /// @inheritdoc IERC20VaultGovernance
    function stageDelayedStrategyParams(uint256 nft, DelayedStrategyParams calldata params) external {
        _stageDelayedStrategyParams(nft, abi.encode(params));
        emit StageDelayedStrategyParams(tx.origin, msg.sender, nft, params, _delayedStrategyParamsTimestamp[nft]);
    }

<<<<<<< HEAD
    /// @inheritdoc IERC20VaultGovernance
    function trader(uint256 nft) external view returns (address) {
        return delayedStrategyParams(nft).trader;
    }

    function strategyTreasury(uint256 nft) external view override(IVaultGovernance, VaultGovernance) returns (address) {
        return delayedStrategyParams(nft).strategyTreasury;
    }

=======
>>>>>>> 8f53cfcc
    /// @inheritdoc IERC20VaultGovernance
    function commitDelayedStrategyParams(uint256 nft) external {
        _commitDelayedStrategyParams(nft);
        emit CommitDelayedStrategyParams(
            tx.origin,
            msg.sender,
            nft,
            abi.decode(_delayedStrategyParams[nft], (DelayedStrategyParams))
        );
    }

    /// @notice Emitted when new DelayedStrategyParams are staged for commit
    /// @param origin Origin of the transaction
    /// @param sender Sender of the transaction
    /// @param nft VaultRegistry NFT of the vault
    /// @param params New params that were staged for commit
    /// @param when When the params could be committed
    event StageDelayedStrategyParams(
        address indexed origin,
        address indexed sender,
        uint256 indexed nft,
        DelayedStrategyParams params,
        uint256 when
    );

    /// @notice Emitted when new DelayedStrategyParams are committed
    /// @param origin Origin of the transaction
    /// @param sender Sender of the transaction
    /// @param nft VaultRegistry NFT of the vault
    /// @param params New params that are committed
    event CommitDelayedStrategyParams(
        address indexed origin,
        address indexed sender,
        uint256 indexed nft,
        DelayedStrategyParams params
    );
}<|MERGE_RESOLUTION|>--- conflicted
+++ resolved
@@ -39,18 +39,6 @@
         emit StageDelayedStrategyParams(tx.origin, msg.sender, nft, params, _delayedStrategyParamsTimestamp[nft]);
     }
 
-<<<<<<< HEAD
-    /// @inheritdoc IERC20VaultGovernance
-    function trader(uint256 nft) external view returns (address) {
-        return delayedStrategyParams(nft).trader;
-    }
-
-    function strategyTreasury(uint256 nft) external view override(IVaultGovernance, VaultGovernance) returns (address) {
-        return delayedStrategyParams(nft).strategyTreasury;
-    }
-
-=======
->>>>>>> 8f53cfcc
     /// @inheritdoc IERC20VaultGovernance
     function commitDelayedStrategyParams(uint256 nft) external {
         _commitDelayedStrategyParams(nft);
