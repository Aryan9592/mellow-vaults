// SPDX-License-Identifier: BSL-1.1
pragma solidity 0.8.9;

import "@openzeppelin/contracts/utils/structs/EnumerableSet.sol";
import "@openzeppelin/contracts/utils/introspection/ERC165.sol";
import "@openzeppelin/contracts/utils/Multicall.sol";
import "./interfaces/IProtocolGovernance.sol";
import "./interfaces/utils/IContractMeta.sol";
import "./libraries/ExceptionsLibrary.sol";
import "./UnitPricesGovernance.sol";

/// @notice Governance that manages all params common for Mellow Permissionless Vaults protocol.
contract ProtocolGovernance is IContractMeta, IProtocolGovernance, ERC165, UnitPricesGovernance, Multicall {
    using EnumerableSet for EnumerableSet.AddressSet;

    bytes32 public constant CONTRACT_NAME = "ProtocolGovernance";
    bytes32 public constant CONTRACT_VERSION = "1.0.0";

    uint256 public constant MAX_GOVERNANCE_DELAY = 7 days;
    uint256 public constant MIN_WITHDRAW_LIMIT = 200_000;

    mapping(address => uint256) public stagedPermissionGrantsTimestamps;
    mapping(address => uint256) public stagedPermissionGrantsMasks;
    mapping(address => uint256) public permissionMasks;
<<<<<<< HEAD

    uint256 public stagedParamsTimestamp;

    EnumerableSet.AddressSet private _stagedPermissionGrantsAddresses;
    EnumerableSet.AddressSet private _permissionAddresses;

    Params private _stagedParams;
    Params private _params;
=======
    EnumerableSet.AddressSet private _stagedPermissionGrantsAddresses;
    EnumerableSet.AddressSet private _permissionAddresses;

    /// @inheritdoc IProtocolGovernance
    mapping(address => uint256) public stagedValidatorsTimestamps;
    /// @inheritdoc IProtocolGovernance
    mapping(address => address) public stagedValidators;
    /// @inheritdoc IProtocolGovernance
    mapping(address => address) public validators;
    EnumerableSet.AddressSet private _stagedValidatorsAddresses;
    EnumerableSet.AddressSet private _validatorsAddresses;

    Params public params;
    Params public pendingParams;
    uint256 public pendingParamsTimestamp;
>>>>>>> 3bff260a

    /// @notice Creates a new contract.
    /// @param admin Initial admin of the contract
    constructor(address admin) UnitPricesGovernance(admin) {}

    // -------------------  EXTERNAL, VIEW  -------------------

    /// @inheritdoc IProtocolGovernance
<<<<<<< HEAD
    function stagedParams() public view returns (Params memory) {
        return _stagedParams;
    }

    /// @inheritdoc IProtocolGovernance
    function params() public view returns (Params memory) {
        return _params;
=======
    function stagedValidatorsAddresses() external view returns (address[] memory) {
        return _stagedValidatorsAddresses.values();
    }

    /// @inheritdoc IProtocolGovernance
    function validatorsAddresses() external view returns (address[] memory) {
        return _validatorsAddresses.values();
    }

    /// @inheritdoc IProtocolGovernance
    function validatorsAddress(uint256 i) external view returns (address) {
        return _validatorsAddresses.at(i);
>>>>>>> 3bff260a
    }

    /// @inheritdoc IProtocolGovernance
    function permissionAddresses() external view returns (address[] memory) {
        return _permissionAddresses.values();
    }

    /// @inheritdoc IProtocolGovernance
    function stagedPermissionGrantsAddresses() external view returns (address[] memory) {
        return _stagedPermissionGrantsAddresses.values();
    }

    /// @inheritdoc IProtocolGovernance
    function addressesByPermission(uint8 permissionId) external view returns (address[] memory addresses) {
        uint256 length = _permissionAddresses.length();
        address[] memory tempAddresses = new address[](length);
        uint256 addressesLength = 0;
        uint256 mask = 1 << permissionId;
        for (uint256 i = 0; i < length; i++) {
            address addr = _permissionAddresses.at(i);
            if (permissionMasks[addr] & mask != 0) {
                tempAddresses[addressesLength] = addr;
                addressesLength++;
            }
        }
        // shrink to fit
        addresses = new address[](addressesLength);
        for (uint256 i = 0; i < addressesLength; i++) {
            addresses[i] = tempAddresses[i];
        }
    }

    /// @inheritdoc IProtocolGovernance
    function hasPermission(address target, uint8 permissionId) external view returns (bool) {
        return ((permissionMasks[target] | _params.forceAllowMask) & (1 << (permissionId))) != 0;
    }

    /// @inheritdoc IProtocolGovernance
    function hasAllPermissions(address target, uint8[] calldata permissionIds) external view returns (bool) {
        uint256 submask = _permissionIdsToMask(permissionIds);
        uint256 mask = permissionMasks[target] | _params.forceAllowMask;
        return mask & submask == submask;
    }

    /// @inheritdoc IProtocolGovernance
    function maxTokensPerVault() external view returns (uint256) {
        return _params.maxTokensPerVault;
    }

    /// @inheritdoc IProtocolGovernance
    function governanceDelay() external view returns (uint256) {
        return _params.governanceDelay;
    }

    /// @inheritdoc IProtocolGovernance
    function protocolTreasury() external view returns (address) {
        return _params.protocolTreasury;
    }

    /// @inheritdoc IProtocolGovernance
    function forceAllowMask() external view returns (uint256) {
        return _params.forceAllowMask;
    }

    /// @inheritdoc IProtocolGovernance
    function withdrawLimit(address token) external view returns (uint256) {
        return _params.withdrawLimit * unitPrices[token];
    }

    function supportsInterface(bytes4 interfaceId)
        public
        view
        override(UnitPricesGovernance, IERC165, ERC165)
        returns (bool)
    {
        return (interfaceId == type(IProtocolGovernance).interfaceId) || super.supportsInterface(interfaceId);
    }

    // -------------------  EXTERNAL, MUTATING  -------------------

    /// @inheritdoc IProtocolGovernance
    function stageValidator(address target, address validator) external {
        _requireAdmin();
        _stagedValidatorsAddresses.add(target);
        stagedValidators[target] = validator;
        uint256 at = block.timestamp + params.governanceDelay;
        stagedValidatorsTimestamps[target] = at;
        emit ValidatorStaged(tx.origin, msg.sender, target, validator, at);
    }

    /// @inheritdoc IProtocolGovernance
    function rollbackStagedValidators() external {
        _requireAdmin();
        uint256 length = _stagedValidatorsAddresses.length();
        for (uint256 i; i != length; ++i) {
            address target = _stagedValidatorsAddresses.at(0);
            delete stagedValidators[target];
            delete stagedValidatorsTimestamps[target];
            _stagedValidatorsAddresses.remove(target);
        }
        emit AllStagedValidatorsRolledBack(tx.origin, msg.sender);
    }

    /// @inheritdoc IProtocolGovernance
    function commitValidator(address stagedAddress) external {
        _requireAdmin();
        uint256 stagedToCommitAt = stagedValidatorsTimestamps[stagedAddress];
        require(block.timestamp >= stagedToCommitAt, ExceptionsLibrary.TIMESTAMP);
        require(stagedToCommitAt != 0, ExceptionsLibrary.NULL);
        validators[stagedAddress] = stagedValidators[stagedAddress];
        if (validators[stagedAddress] == address(0)) {
            _validatorsAddresses.remove(stagedAddress);
        } else {
            _validatorsAddresses.add(stagedAddress);
        }
        delete stagedValidators[stagedAddress];
        delete stagedValidatorsTimestamps[stagedAddress];
        _stagedValidatorsAddresses.remove(stagedAddress);
        emit ValidatorCommitted(tx.origin, msg.sender, stagedAddress);
    }

    /// @inheritdoc IProtocolGovernance
    function commitAllValidatorsSurpassedDelay() external returns (address[] memory addressesCommitted) {
        _requireAdmin();
        uint256 length = _stagedValidatorsAddresses.length();
        addressesCommitted = new address[](length);
        uint256 addressesCommittedLength;
        for (uint256 i; i != length; i++) {
            address stagedAddress = _stagedValidatorsAddresses.at(0);
            if (block.timestamp >= stagedValidatorsTimestamps[stagedAddress]) {
                validators[stagedAddress] = stagedValidators[stagedAddress];
                if (validators[stagedAddress] == address(0)) {
                    _validatorsAddresses.remove(stagedAddress);
                } else {
                    _validatorsAddresses.add(stagedAddress);
                }
                delete stagedValidators[stagedAddress];
                delete stagedValidatorsTimestamps[stagedAddress];
                _stagedValidatorsAddresses.remove(stagedAddress);
                addressesCommitted[addressesCommittedLength] = stagedAddress;
                addressesCommittedLength += 1;
                emit ValidatorCommitted(tx.origin, msg.sender, stagedAddress);
            }
        }
        assembly {
            mstore(addressesCommitted, addressesCommittedLength)
        }
    }

    /// @inheritdoc IProtocolGovernance
    function revokeValidator(address target) external {
        _requireAdmin();
        delete validators[target];
        _validatorsAddresses.remove(target);
        emit ValidatorRevoked(tx.origin, msg.sender, target);
    }

    /// @inheritdoc IProtocolGovernance
    function rollbackAllPermissionGrants() external {
        _requireAdmin();
        uint256 length = _stagedPermissionGrantsAddresses.length();
        for (uint256 i; i != length; ++i) {
            address target = _stagedPermissionGrantsAddresses.at(0);
            delete stagedPermissionGrantsMasks[target];
            delete stagedPermissionGrantsTimestamps[target];
            _stagedPermissionGrantsAddresses.remove(target);
        }
        emit AllPermissionGrantsRolledBack(tx.origin, msg.sender);
    }

    /// @inheritdoc IProtocolGovernance
    function commitPermissionGrants(address stagedAddress) external {
        _requireAdmin();
        uint256 stagedToCommitAt = stagedPermissionGrantsTimestamps[stagedAddress];
        require(block.timestamp >= stagedToCommitAt, ExceptionsLibrary.TIMESTAMP);
        require(stagedToCommitAt != 0, ExceptionsLibrary.NULL);
        permissionMasks[stagedAddress] |= stagedPermissionGrantsMasks[stagedAddress];
        _permissionAddresses.add(stagedAddress);
        delete stagedPermissionGrantsMasks[stagedAddress];
        delete stagedPermissionGrantsTimestamps[stagedAddress];
        _stagedPermissionGrantsAddresses.remove(stagedAddress);
        emit PermissionGrantsCommitted(tx.origin, msg.sender, stagedAddress);
    }

    /// @inheritdoc IProtocolGovernance
    function commitAllPermissionGrantsSurpassedDelay() external returns (address[] memory) {
        _requireAdmin();
        uint256 length = _stagedPermissionGrantsAddresses.length();
        uint256 addressesLeft = length;
        address[] memory tempAddresses = new address[](length);
        for (uint256 i; i != addressesLeft;) {
            address stagedAddress = _stagedPermissionGrantsAddresses.at(i);
            if (block.timestamp >= stagedPermissionGrantsTimestamps[stagedAddress]) {
                permissionMasks[stagedAddress] |= stagedPermissionGrantsMasks[stagedAddress];
                _permissionAddresses.add(stagedAddress);
                delete stagedPermissionGrantsMasks[stagedAddress];
                delete stagedPermissionGrantsTimestamps[stagedAddress];
                _stagedPermissionGrantsAddresses.remove(stagedAddress);
                tempAddresses[length - addressesLeft] = stagedAddress;
                --addressesLeft;
                emit PermissionGrantsCommitted(tx.origin, msg.sender, stagedAddress);
            } else {
                ++i;
            }
        }
        // shrink to fit
        uint256 addressesToReturn = length - addressesLeft;
        address[] memory result = new address[](addressesToReturn);
        for (uint256 i; i != addressesToReturn; ++i) {
            result[i] = tempAddresses[i];
        }
        return result;
    }

    /// @inheritdoc IProtocolGovernance
    function revokePermissions(address target, uint8[] calldata permissionIds) external {
        _requireAdmin();
        require(target != address(0), ExceptionsLibrary.NULL);
        uint256 diff;
        for (uint256 i = 0; i < permissionIds.length; ++i) {
            diff |= 1 << permissionIds[i];
        }
        uint256 currentMask = permissionMasks[target];
        uint256 newMask = currentMask & (~diff);
        permissionMasks[target] = newMask;
        if (newMask == 0) {
            _permissionAddresses.remove(target);
        }
        emit PermissionsRevoked(tx.origin, msg.sender, target, permissionIds);
    }

    /// @inheritdoc IProtocolGovernance
    function commitParams() external {
        _requireAdmin();
        require(stagedParamsTimestamp != 0, ExceptionsLibrary.NULL);
        require(
            block.timestamp >= stagedParamsTimestamp,
            ExceptionsLibrary.TIMESTAMP
        );
        _params = _stagedParams;
        delete _stagedParams;
        delete stagedParamsTimestamp;
        emit ParamsCommitted(tx.origin, msg.sender, _params);
    }

    /// @inheritdoc IProtocolGovernance
    function stagePermissionGrants(address target, uint8[] calldata permissionIds) external {
        _requireAdmin();
        require(target != address(0), ExceptionsLibrary.NULL);
        _stagedPermissionGrantsAddresses.add(target);
        stagedPermissionGrantsMasks[target] = _permissionIdsToMask(permissionIds);
        uint256 stagedToCommitAt = block.timestamp + _params.governanceDelay;
        stagedPermissionGrantsTimestamps[target] = stagedToCommitAt;
        emit PermissionGrantsStaged(tx.origin, msg.sender, target, permissionIds, stagedToCommitAt);
    }

    /// @inheritdoc IProtocolGovernance
    function stageParams(IProtocolGovernance.Params calldata newParams) external {
        _requireAdmin();
        _validateGovernanceParams(newParams);
        _stagedParams = newParams;
        stagedParamsTimestamp = block.timestamp + _params.governanceDelay;
        emit ParamsStaged(tx.origin, msg.sender, stagedParamsTimestamp, _stagedParams);
    }

    // -------------------------  INTERNAL, VIEW  ------------------------------

    function _validateGovernanceParams(IProtocolGovernance.Params calldata newParams) private pure {
        require(newParams.maxTokensPerVault != 0 && newParams.governanceDelay != 0, ExceptionsLibrary.NULL);
        require(newParams.governanceDelay <= MAX_GOVERNANCE_DELAY, ExceptionsLibrary.LIMIT_OVERFLOW);
        require(newParams.withdrawLimit >= MIN_WITHDRAW_LIMIT, ExceptionsLibrary.LIMIT_OVERFLOW);
    }

    function _permissionIdsToMask(uint8[] calldata permissionIds) private pure returns (uint256 mask) {
        for (uint256 i = 0; i < permissionIds.length; ++i) {
            mask |= 1 << permissionIds[i];
        }
    }

    // --------------------------  EVENTS  --------------------------

    /// @notice Emitted when validators are staged to be granted for specific address.
    /// @param origin Origin of the transaction (tx.origin)
    /// @param sender Sender of the call (msg.sender)
    /// @param target Target address
    /// @param validator Staged validator
    /// @param at Timestamp when the staged permissions could be committed
    event ValidatorStaged(
        address indexed origin,
        address indexed sender,
        address indexed target,
        address validator,
        uint256 at
    );

    /// @notice Validator revoked
    /// @param origin Origin of the transaction (tx.origin)
    /// @param sender Sender of the call (msg.sender)
    /// @param target Target address
    event ValidatorRevoked(address indexed origin, address indexed sender, address indexed target);

    /// @notice Emitted when staged validators are rolled back
    /// @param origin Origin of the transaction (tx.origin)
    /// @param sender Sender of the call (msg.sender)
    event AllStagedValidatorsRolledBack(address indexed origin, address indexed sender);

    /// @notice Emitted when staged validators are comitted for specific address
    /// @param origin Origin of the transaction (tx.origin)
    /// @param sender Sender of the call (msg.sender)
    /// @param target Target address
    event ValidatorCommitted(address indexed origin, address indexed sender, address indexed target);

    /// @notice Emitted when new permissions are staged to be granted for specific address.
    /// @param origin Origin of the transaction (tx.origin)
    /// @param sender Sender of the call (msg.sender)
    /// @param target Target address
    /// @param permissionIds Permission IDs to be granted
    /// @param at Timestamp when the staged permissions could be committed
    event PermissionGrantsStaged(
        address indexed origin,
        address indexed sender,
        address indexed target,
        uint8[] permissionIds,
        uint256 at
    );

    /// @notice Emitted when permissions are revoked
    /// @param origin Origin of the transaction (tx.origin)
    /// @param sender Sender of the call (msg.sender)
    /// @param target Target address
    /// @param permissionIds Permission IDs to be revoked
    event PermissionsRevoked(
        address indexed origin,
        address indexed sender,
        address indexed target,
        uint8[] permissionIds
    );

    /// @notice Emitted when staged permissions are rolled back
    /// @param origin Origin of the transaction (tx.origin)
    /// @param sender Sender of the call (msg.sender)
    event AllPermissionGrantsRolledBack(address indexed origin, address indexed sender);

    /// @notice Emitted when staged permissions are comitted for specific address
    /// @param origin Origin of the transaction (tx.origin)
    /// @param sender Sender of the call (msg.sender)
    /// @param target Target address
    event PermissionGrantsCommitted(address indexed origin, address indexed sender, address indexed target);

    /// @notice Emitted when pending parameters are set
    /// @param origin Origin of the transaction (tx.origin)
    /// @param sender Sender of the call (msg.sender)
    /// @param at Timestamp when the pending parameters could be committed
    /// @param params Pending parameters
    event ParamsStaged(address indexed origin, address indexed sender, uint256 at, Params params);

    /// @notice Emitted when pending parameters are committed
    /// @param origin Origin of the transaction (tx.origin)
    /// @param sender Sender of the call (msg.sender)
    /// @param params Committed parameters
    event ParamsCommitted(address indexed origin, address indexed sender, Params params);
}<|MERGE_RESOLUTION|>--- conflicted
+++ resolved
@@ -19,44 +19,38 @@
     uint256 public constant MAX_GOVERNANCE_DELAY = 7 days;
     uint256 public constant MIN_WITHDRAW_LIMIT = 200_000;
 
+    /// @inheritdoc IProtocolGovernance
     mapping(address => uint256) public stagedPermissionGrantsTimestamps;
+    /// @inheritdoc IProtocolGovernance
     mapping(address => uint256) public stagedPermissionGrantsMasks;
+    /// @inheritdoc IProtocolGovernance
     mapping(address => uint256) public permissionMasks;
-<<<<<<< HEAD
-
+
+    /// @inheritdoc IProtocolGovernance
+    mapping(address => uint256) public stagedValidatorsTimestamps;
+    /// @inheritdoc IProtocolGovernance
+    mapping(address => address) public stagedValidators;
+    /// @inheritdoc IProtocolGovernance
+    mapping(address => address) public validators;
+
+    /// @inheritdoc IProtocolGovernance
     uint256 public stagedParamsTimestamp;
 
     EnumerableSet.AddressSet private _stagedPermissionGrantsAddresses;
     EnumerableSet.AddressSet private _permissionAddresses;
+    EnumerableSet.AddressSet private _validatorsAddresses;
+    EnumerableSet.AddressSet private _stagedValidatorsAddresses;
 
     Params private _stagedParams;
     Params private _params;
-=======
-    EnumerableSet.AddressSet private _stagedPermissionGrantsAddresses;
-    EnumerableSet.AddressSet private _permissionAddresses;
-
-    /// @inheritdoc IProtocolGovernance
-    mapping(address => uint256) public stagedValidatorsTimestamps;
-    /// @inheritdoc IProtocolGovernance
-    mapping(address => address) public stagedValidators;
-    /// @inheritdoc IProtocolGovernance
-    mapping(address => address) public validators;
-    EnumerableSet.AddressSet private _stagedValidatorsAddresses;
-    EnumerableSet.AddressSet private _validatorsAddresses;
-
-    Params public params;
-    Params public pendingParams;
-    uint256 public pendingParamsTimestamp;
->>>>>>> 3bff260a
-
-    /// @notice Creates a new contract.
+
+    /// @notice Creates a new contract
     /// @param admin Initial admin of the contract
     constructor(address admin) UnitPricesGovernance(admin) {}
 
     // -------------------  EXTERNAL, VIEW  -------------------
 
     /// @inheritdoc IProtocolGovernance
-<<<<<<< HEAD
     function stagedParams() public view returns (Params memory) {
         return _stagedParams;
     }
@@ -64,7 +58,8 @@
     /// @inheritdoc IProtocolGovernance
     function params() public view returns (Params memory) {
         return _params;
-=======
+    }
+
     function stagedValidatorsAddresses() external view returns (address[] memory) {
         return _stagedValidatorsAddresses.values();
     }
@@ -77,7 +72,6 @@
     /// @inheritdoc IProtocolGovernance
     function validatorsAddress(uint256 i) external view returns (address) {
         return _validatorsAddresses.at(i);
->>>>>>> 3bff260a
     }
 
     /// @inheritdoc IProtocolGovernance
@@ -163,7 +157,7 @@
         _requireAdmin();
         _stagedValidatorsAddresses.add(target);
         stagedValidators[target] = validator;
-        uint256 at = block.timestamp + params.governanceDelay;
+        uint256 at = block.timestamp + _params.governanceDelay;
         stagedValidatorsTimestamps[target] = at;
         emit ValidatorStaged(tx.origin, msg.sender, target, validator, at);
     }
