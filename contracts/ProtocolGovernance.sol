--- conflicted
+++ resolved
@@ -21,11 +21,8 @@
 
     uint256 public pendingParamsTimestamp;
 
-<<<<<<< HEAD
-=======
     constructor(address admin) DefaultAccessControl(admin) {}
 
->>>>>>> c96716f4
     /// -------------------  PUBLIC, VIEW  -------------------
 
     function pullAllowlist() external view returns (address[] memory) {
