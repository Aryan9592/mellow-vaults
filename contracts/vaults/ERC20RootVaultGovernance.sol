--- conflicted
+++ resolved
@@ -18,11 +18,8 @@
     uint256 public constant MAX_MANAGEMENT_FEE = 10 * 10**7; // 10%
     /// @inheritdoc IERC20RootVaultGovernance
     uint256 public constant MAX_PERFORMANCE_FEE = 50 * 10**7; // 50%
-<<<<<<< HEAD
-=======
 
     IERC20RootVaultHelper public immutable helper;
->>>>>>> 9ef49b3f
 
     /// @notice Creates a new contract.
     /// @param internalParams_ Initial Internal Params
