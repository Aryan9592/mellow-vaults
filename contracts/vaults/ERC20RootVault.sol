--- conflicted
+++ resolved
@@ -135,10 +135,6 @@
             .strategyParams(thisNft);
         require(lpAmount + balanceOf[msg.sender] <= params.tokenLimitPerAddress, ExceptionsLibrary.LIMIT_OVERFLOW);
         require(lpAmount + supply <= params.tokenLimit, ExceptionsLibrary.LIMIT_OVERFLOW);
-<<<<<<< HEAD
-
-=======
->>>>>>> 9ef49b3f
         _chargeFees(thisNft, minTvl, supply, actualTokenAmounts, lpAmount, tokens, false);
         // lock tokens on first deposit
         if (supply == 0) {
@@ -226,27 +222,6 @@
 
     // -------------------  INTERNAL, VIEW  -------------------
 
-<<<<<<< HEAD
-    function _getTvlToken0(
-        uint256[] memory tvls,
-        address[] memory tokens,
-        IOracle oracle
-    ) internal view returns (uint256 tvl0) {
-        tvl0 = tvls[0];
-        for (uint256 i = 1; i < tvls.length; i++) {
-            (uint256[] memory pricesX96, ) = oracle.priceX96(tokens[0], tokens[i], 0x30);
-            require(pricesX96.length > 0, ExceptionsLibrary.VALUE_ZERO);
-            uint256 priceX96 = 0;
-            for (uint256 j = 0; j < pricesX96.length; j++) {
-                priceX96 += pricesX96[j];
-            }
-            priceX96 /= pricesX96.length;
-            tvl0 += FullMath.mulDiv(tvls[i], CommonLibrary.Q96, priceX96);
-        }
-    }
-
-=======
->>>>>>> 9ef49b3f
     function _getLpAmount(
         uint256[] memory tvl_,
         uint256[] memory amounts,
