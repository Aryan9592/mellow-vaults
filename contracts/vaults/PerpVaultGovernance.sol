// SPDX-License-Identifier: BSL-1.1
pragma solidity 0.8.9;

import "../interfaces/vaults/IPerpVaultGovernance.sol";
import "../libraries/ExceptionsLibrary.sol";
import "../libraries/CommonLibrary.sol";
import "../utils/ContractMeta.sol";
import "./VaultGovernance.sol";

contract PerpVaultGovernance is ContractMeta, IPerpVaultGovernance, VaultGovernance {
    /// @notice Creates a new contract
    constructor(InternalParams memory internalParams_, DelayedProtocolParams memory delayedProtocolParams_)
        VaultGovernance(internalParams_)
    {
        require(address(delayedProtocolParams_.vault) != address(0), ExceptionsLibrary.ADDRESS_ZERO);
        require(address(delayedProtocolParams_.clearingHouse) != address(0), ExceptionsLibrary.ADDRESS_ZERO);
        require(address(delayedProtocolParams_.accountBalance) != address(0), ExceptionsLibrary.ADDRESS_ZERO);
        require(delayedProtocolParams_.vusdcAddress != address(0), ExceptionsLibrary.ADDRESS_ZERO);
        require(delayedProtocolParams_.usdcAddress != address(0), ExceptionsLibrary.ADDRESS_ZERO);
        require(delayedProtocolParams_.uniV3FactoryAddress != address(0), ExceptionsLibrary.ADDRESS_ZERO);

        _delayedProtocolParams = abi.encode(delayedProtocolParams_);
    }

    // -------------------  EXTERNAL, VIEW  -------------------

    /// @inheritdoc IPerpVaultGovernance
    function delayedProtocolParams() public view returns (DelayedProtocolParams memory) {
        // params are initialized in constructor, so cannot be 0
        return abi.decode(_delayedProtocolParams, (DelayedProtocolParams));
    }

    /// @inheritdoc IERC165
    function supportsInterface(bytes4 interfaceId) public view virtual override returns (bool) {
        return super.supportsInterface(interfaceId) || interfaceId == type(IPerpVaultGovernance).interfaceId;
    }

    /// @inheritdoc IPerpVaultGovernance
    function stagedDelayedProtocolParams() external view returns (DelayedProtocolParams memory) {
        if (_stagedDelayedProtocolParams.length == 0) {
            return
                DelayedProtocolParams({
                    vault: IPerpInternalVault(address(0)),
                    clearingHouse: IClearingHouse(address(0)),
                    accountBalance: IAccountBalance(address(0)),
                    vusdcAddress: address(0),
                    usdcAddress: address(0),
                    uniV3FactoryAddress: address(0),
                    maxProtocolLeverage: 0
                });
        }
        return abi.decode(_stagedDelayedProtocolParams, (DelayedProtocolParams));
    }

    // -------------------  EXTERNAL, MUTATING  -------------------

    /// @inheritdoc IPerpVaultGovernance
    function stageDelayedProtocolParams(DelayedProtocolParams calldata params) external {
        require(address(params.vault) != address(0), ExceptionsLibrary.ADDRESS_ZERO);
        require(address(params.clearingHouse) != address(0), ExceptionsLibrary.ADDRESS_ZERO);
        require(address(params.accountBalance) != address(0), ExceptionsLibrary.ADDRESS_ZERO);
        require(params.vusdcAddress != address(0), ExceptionsLibrary.ADDRESS_ZERO);
        require(params.usdcAddress != address(0), ExceptionsLibrary.ADDRESS_ZERO);
        require(params.uniV3FactoryAddress != address(0), ExceptionsLibrary.ADDRESS_ZERO);
        _stageDelayedProtocolParams(abi.encode(params));
        emit StageDelayedProtocolParams(tx.origin, msg.sender, params, _delayedProtocolParamsTimestamp);
    }

    /// @inheritdoc IPerpVaultGovernance
    function commitDelayedProtocolParams() external {
        _commitDelayedProtocolParams();
        emit CommitDelayedProtocolParams(
            tx.origin,
            msg.sender,
            abi.decode(_delayedProtocolParams, (DelayedProtocolParams))
        );
    }

    /// @inheritdoc IPerpVaultGovernance
    function createVault(
        address owner_,
        address baseToken_,
        uint256 leverageMultiplierD_,
        bool isLongBaseToken_
    ) external returns (IPerpFuturesVault vault, uint256 nft) {
        address vaddr;
        (vaddr, nft) = _createVault(owner_);
<<<<<<< HEAD
        if (isLPVault_) {
            IPerpLPVault perpVault = IPerpLPVault(vaddr);
            perpVault.initialize(nft, baseToken_, leverageMultiplierD_);
        } else {
            IPerpFuturesVault perpVault = IPerpFuturesVault(vaddr);
            perpVault.initialize(nft, baseToken_, leverageMultiplierD_, isLongBaseTokenIfFutures_);
        }
        vault = IVault(vaddr);
        address[] memory vaultTokens = new address[](1);
        vaultTokens[0] = baseToken_;
        emit DeployedVault(
            tx.origin,
            msg.sender,
            vaultTokens,
            abi.encode(leverageMultiplierD_, isLPVault_, isLongBaseTokenIfFutures_),
            owner_,
            vaddr,
            nft
        );
=======
        IPerpFuturesVault perpVault = IPerpFuturesVault(vaddr);
        perpVault.initialize(nft, baseToken_, leverageMultiplierD_, isLongBaseToken_);
        vault = IPerpFuturesVault(vaddr);
>>>>>>> 86c6ab54
    }

    // -------------------  INTERNAL, VIEW  -------------------

    function _contractName() internal pure override returns (bytes32) {
        return bytes32("PerpVaultGovernance");
    }

    function _contractVersion() internal pure override returns (bytes32) {
        return bytes32("1.0.0");
    }

    // --------------------------  EVENTS  --------------------------

    /// @notice Emitted when new DelayedProtocolParams are staged for commit
    /// @param origin Origin of the transaction (tx.origin)
    /// @param sender Sender of the call (msg.sender)
    /// @param params New params that were staged for commit
    /// @param when When the params could be committed
    event StageDelayedProtocolParams(
        address indexed origin,
        address indexed sender,
        DelayedProtocolParams params,
        uint256 when
    );

    /// @notice Emitted when new DelayedProtocolParams are committed
    /// @param origin Origin of the transaction (tx.origin)
    /// @param sender Sender of the call (msg.sender)
    /// @param params New params that are committed
    event CommitDelayedProtocolParams(address indexed origin, address indexed sender, DelayedProtocolParams params);
}<|MERGE_RESOLUTION|>--- conflicted
+++ resolved
@@ -85,15 +85,9 @@
     ) external returns (IPerpFuturesVault vault, uint256 nft) {
         address vaddr;
         (vaddr, nft) = _createVault(owner_);
-<<<<<<< HEAD
-        if (isLPVault_) {
-            IPerpLPVault perpVault = IPerpLPVault(vaddr);
-            perpVault.initialize(nft, baseToken_, leverageMultiplierD_);
-        } else {
-            IPerpFuturesVault perpVault = IPerpFuturesVault(vaddr);
-            perpVault.initialize(nft, baseToken_, leverageMultiplierD_, isLongBaseTokenIfFutures_);
-        }
-        vault = IVault(vaddr);
+        IPerpFuturesVault perpVault = IPerpFuturesVault(vaddr);
+        perpVault.initialize(nft, baseToken_, leverageMultiplierD_, isLongBaseToken_);
+        vault = IPerpFuturesVault(vaddr);
         address[] memory vaultTokens = new address[](1);
         vaultTokens[0] = baseToken_;
         emit DeployedVault(
@@ -105,11 +99,6 @@
             vaddr,
             nft
         );
-=======
-        IPerpFuturesVault perpVault = IPerpFuturesVault(vaddr);
-        perpVault.initialize(nft, baseToken_, leverageMultiplierD_, isLongBaseToken_);
-        vault = IPerpFuturesVault(vaddr);
->>>>>>> 86c6ab54
     }
 
     // -------------------  INTERNAL, VIEW  -------------------
