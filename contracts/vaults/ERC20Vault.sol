// SPDX-License-Identifier: BSL-1.1
pragma solidity =0.8.9;

import "@openzeppelin/contracts/token/ERC20/IERC20.sol";
import "@openzeppelin/contracts/token/ERC20/utils/SafeERC20.sol";

import "../interfaces/IProtocolGovernance.sol";
import "../interfaces/vaults/IERC20Vault.sol";
import "../libraries/ExceptionsLibrary.sol";
import "./IntegrationVault.sol";

/// @notice Vault that stores ERC20 tokens.
contract ERC20Vault is IERC20Vault, IntegrationVault {
    using SafeERC20 for IERC20;

    // -------------------  EXTERNAL, VIEW  -------------------

    /// @inheritdoc IVault
    function tvl() public view returns (uint256[] memory minTokenAmounts, uint256[] memory maxTokenAmounts) {
        address[] memory tokens = _vaultTokens;
        uint256 len = tokens.length;
        minTokenAmounts = new uint256[](len);
        for (uint256 i = 0; i < len; ++i) {
            minTokenAmounts[i] = IERC20(tokens[i]).balanceOf(address(this));
        }
        maxTokenAmounts = minTokenAmounts;
    }

    // -------------------  EXTERNAL, MUTATING  -------------------

    function initialize(uint256 nft_, address[] memory vaultTokens_) external {
        _initialize(vaultTokens_, nft_);
    }

    // @inheritdoc IIntegrationVault
    function reclaimTokens(address[] memory tokens)
        external
        override(IIntegrationVault, IntegrationVault)
        nonReentrant
        returns (uint256[] memory actualTokenAmounts)
    {
        // no-op
        actualTokenAmounts = new uint256[](tokens.length);
    }

<<<<<<< HEAD
    /// @inheritdoc ITrader
    function swapExactInput(
        uint256 traderId,
        uint256 amount,
        address,
        PathItem[] memory path,
        bytes memory options
    ) external returns (uint256 amountOut) {
        require(path.length > 0 && isVaultToken(path[path.length - 1].token1), ExceptionsLibrary.INVALID_TOKEN);
        require(_isStrategy(msg.sender), ExceptionsLibrary.INVALID_TARGET);
        IERC20VaultGovernance vg = IERC20VaultGovernance(address(_vaultGovernance));
        ITrader trader = ITrader(vg.delayedProtocolParams().trader);
        IChiefTrader chiefTrader = IChiefTrader(address(trader));
        IERC20(path[0].token0).safeIncreaseAllowance(chiefTrader.getTrader(traderId), amount);
        uint256 amountOut = trader.swapExactInput(traderId, amount, address(0), path, options);
        IERC20(path[0].token0).safeApprove(chiefTrader.getTrader(traderId), 0);
        return amountOut;
    }

    /// @inheritdoc ITrader
    function swapExactOutput(
        uint256 traderId,
        uint256 amount,
        address,
        PathItem[] memory path,
        bytes calldata options
    ) external returns (uint256 amountOut) {
        require(path.length > 0 && isVaultToken(path[path.length - 1].token1), ExceptionsLibrary.INVALID_TOKEN);
        require(_isStrategy(msg.sender), ExceptionsLibrary.INVALID_TARGET);
        IERC20VaultGovernance vg = IERC20VaultGovernance(address(_vaultGovernance));
        ITrader trader = ITrader(vg.delayedProtocolParams().trader);
        IChiefTrader chiefTrader = IChiefTrader(address(trader));
        IERC20(path[0].token0).safeIncreaseAllowance(chiefTrader.getTrader(traderId), amount);
        uint256 output = trader.swapExactOutput(traderId, amount, address(0), path, options);
        IERC20(path[0].token0).safeApprove(chiefTrader.getTrader(traderId), 0);
        return output;
    }

=======
>>>>>>> 3bfb1ae9
    // -------------------  INTERNAL, VIEW  -------------------

    function _isStrategy(address addr) internal view returns (bool) {
        return _vaultGovernance.internalParams().registry.getApproved(_nft) == addr;
    }

    // -------------------  INTERNAL, MUTATING  -------------------

    function _push(uint256[] memory tokenAmounts, bytes memory)
        internal
        pure
        override
        returns (uint256[] memory actualTokenAmounts)
    {
        // no-op, tokens are already on balance
        return tokenAmounts;
    }

    function _pull(
        address to,
        uint256[] memory tokenAmounts,
        bytes memory options
    ) internal override returns (uint256[] memory actualTokenAmounts) {
        actualTokenAmounts = new uint256[](tokenAmounts.length);
        address[] memory tokens = _vaultTokens;
        IVaultRegistry registry = _vaultGovernance.internalParams().registry;
        address owner = registry.ownerOf(_nft);

        for (uint256 i = 0; i < tokenAmounts.length; ++i) {
            IERC20 vaultToken = IERC20(_vaultTokens[i]);
            uint256 balance = vaultToken.balanceOf(address(this));
            uint256 amount = tokenAmounts[i] < balance ? tokenAmounts[i] : balance;
            IERC20(_vaultTokens[i]).safeTransfer(to, amount);
            if (owner != to) {
                // this will equal to amounts pulled + any accidental prior balances on `to`;
                actualTokenAmounts[i] = IERC20(_vaultTokens[i]).balanceOf(to);
            } else {
                actualTokenAmounts[i] = amount;
            }
        }
        if (owner != to) {
            // if we pull as a strategy, make sure everything is pushed
            IIntegrationVault(to).push(tokens, tokenAmounts, options);
            // any accidental prior balances + push leftovers
            uint256[] memory reclaimed = IIntegrationVault(to).reclaimTokens(tokens);
            for (uint256 i = 0; i < tokenAmounts.length; i++) {
                // equals to exactly how much is pushed
                actualTokenAmounts[i] -= reclaimed[i];
            }
        }
    }
}<|MERGE_RESOLUTION|>--- conflicted
+++ resolved
@@ -43,47 +43,6 @@
         actualTokenAmounts = new uint256[](tokens.length);
     }
 
-<<<<<<< HEAD
-    /// @inheritdoc ITrader
-    function swapExactInput(
-        uint256 traderId,
-        uint256 amount,
-        address,
-        PathItem[] memory path,
-        bytes memory options
-    ) external returns (uint256 amountOut) {
-        require(path.length > 0 && isVaultToken(path[path.length - 1].token1), ExceptionsLibrary.INVALID_TOKEN);
-        require(_isStrategy(msg.sender), ExceptionsLibrary.INVALID_TARGET);
-        IERC20VaultGovernance vg = IERC20VaultGovernance(address(_vaultGovernance));
-        ITrader trader = ITrader(vg.delayedProtocolParams().trader);
-        IChiefTrader chiefTrader = IChiefTrader(address(trader));
-        IERC20(path[0].token0).safeIncreaseAllowance(chiefTrader.getTrader(traderId), amount);
-        uint256 amountOut = trader.swapExactInput(traderId, amount, address(0), path, options);
-        IERC20(path[0].token0).safeApprove(chiefTrader.getTrader(traderId), 0);
-        return amountOut;
-    }
-
-    /// @inheritdoc ITrader
-    function swapExactOutput(
-        uint256 traderId,
-        uint256 amount,
-        address,
-        PathItem[] memory path,
-        bytes calldata options
-    ) external returns (uint256 amountOut) {
-        require(path.length > 0 && isVaultToken(path[path.length - 1].token1), ExceptionsLibrary.INVALID_TOKEN);
-        require(_isStrategy(msg.sender), ExceptionsLibrary.INVALID_TARGET);
-        IERC20VaultGovernance vg = IERC20VaultGovernance(address(_vaultGovernance));
-        ITrader trader = ITrader(vg.delayedProtocolParams().trader);
-        IChiefTrader chiefTrader = IChiefTrader(address(trader));
-        IERC20(path[0].token0).safeIncreaseAllowance(chiefTrader.getTrader(traderId), amount);
-        uint256 output = trader.swapExactOutput(traderId, amount, address(0), path, options);
-        IERC20(path[0].token0).safeApprove(chiefTrader.getTrader(traderId), 0);
-        return output;
-    }
-
-=======
->>>>>>> 3bfb1ae9
     // -------------------  INTERNAL, VIEW  -------------------
 
     function _isStrategy(address addr) internal view returns (bool) {
