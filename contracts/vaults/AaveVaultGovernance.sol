--- conflicted
+++ resolved
@@ -8,14 +8,11 @@
 import "./VaultGovernance.sol";
 
 /// @notice Governance that manages all Aave Vaults params and can deploy a new Aave Vault.
-<<<<<<< HEAD
 contract AaveVaultGovernance is IContractMeta, IAaveVaultGovernance, VaultGovernance {
     bytes32 public constant CONTRACT_NAME = "AaveVaultGovernance";
     uint256 public constant CONTRACT_VERSION = 1;
-=======
-contract AaveVaultGovernance is IAaveVaultGovernance, VaultGovernance {
+
     uint256 public immutable MAX_ESTIMATED_AAVE_APY;
->>>>>>> cc001e85
 
     /// @notice Creates a new contract.
     /// @param internalParams_ Initial Internal Params
