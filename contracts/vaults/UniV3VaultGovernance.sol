// SPDX-License-Identifier: BSL-1.1
pragma solidity 0.8.9;

import "../interfaces/vaults/IUniV3VaultGovernance.sol";
import "../interfaces/vaults/IUniV3Vault.sol";
import "../libraries/ExceptionsLibrary.sol";
import "../utils/ContractMeta.sol";
import "./VaultGovernance.sol";

/// @notice Governance that manages all UniV3 Vaults params and can deploy a new UniV3 Vault.
contract UniV3VaultGovernance is ContractMeta, IUniV3VaultGovernance, VaultGovernance {
    /// @notice Creates a new contract.
    /// @param internalParams_ Initial Internal Params
    /// @param delayedProtocolParams_ Initial Protocol Params
    constructor(InternalParams memory internalParams_, DelayedProtocolParams memory delayedProtocolParams_)
        VaultGovernance(internalParams_)
    {
        require(address(delayedProtocolParams_.positionManager) != address(0), ExceptionsLibrary.ADDRESS_ZERO);
        require(address(delayedProtocolParams_.oracle) != address(0), ExceptionsLibrary.ADDRESS_ZERO);
        _delayedProtocolParams = abi.encode(delayedProtocolParams_);
    }

    // -------------------  EXTERNAL, VIEW  -------------------

    /// @inheritdoc IUniV3VaultGovernance
    function delayedProtocolParams() public view returns (DelayedProtocolParams memory) {
        // params are initialized in constructor, so cannot be 0
        return abi.decode(_delayedProtocolParams, (DelayedProtocolParams));
    }

    /// @inheritdoc IUniV3VaultGovernance
    function stagedDelayedProtocolParams() external view returns (DelayedProtocolParams memory) {
        if (_stagedDelayedProtocolParams.length == 0) {
            return
                DelayedProtocolParams({
                    positionManager: INonfungiblePositionManager(address(0)),
                    oracle: IOracle(address(0))
                });
        }
        return abi.decode(_stagedDelayedProtocolParams, (DelayedProtocolParams));
    }

    /// @inheritdoc IERC165
    function supportsInterface(bytes4 interfaceId) public view virtual override returns (bool) {
        return super.supportsInterface(interfaceId) || type(IUniV3VaultGovernance).interfaceId == interfaceId;
    }

    // -------------------  EXTERNAL, MUTATING  -------------------

    /// @inheritdoc IUniV3VaultGovernance
    function stageDelayedProtocolParams(DelayedProtocolParams calldata params) external {
        require(address(params.positionManager) != address(0), ExceptionsLibrary.ADDRESS_ZERO);
        require(address(params.oracle) != address(0), ExceptionsLibrary.ADDRESS_ZERO);
        _stageDelayedProtocolParams(abi.encode(params));
        emit StageDelayedProtocolParams(tx.origin, msg.sender, params, _delayedProtocolParamsTimestamp);
    }

    /// @inheritdoc IUniV3VaultGovernance
    function commitDelayedProtocolParams() external {
        _commitDelayedProtocolParams();
        emit CommitDelayedProtocolParams(
            tx.origin,
            msg.sender,
            abi.decode(_delayedProtocolParams, (DelayedProtocolParams))
        );
    }

    /// @inheritdoc IUniV3VaultGovernance
    function createVault(
        address[] memory vaultTokens_,
        address owner_,
        uint24 fee_
    ) external returns (IUniV3Vault vault, uint256 nft) {
        address vaddr;
        (vaddr, nft) = _createVault(owner_);
        vault = IUniV3Vault(vaddr);
        vault.initialize(nft, vaultTokens_, fee_);
<<<<<<< HEAD
        emit DeployedVault(tx.origin, msg.sender, vaultTokens_, abi.encode(fee_), owner_, vaddr, nft);
=======
        emit DeployedVault(tx.origin, msg.sender, vaultTokens_, "", owner_, vaddr, nft);
>>>>>>> 1ccf229b
    }

    // -------------------  INTERNAL, VIEW  -------------------

    function _contractName() internal pure override returns (bytes32) {
        return bytes32("UniV3VaultGovernance");
    }

    function _contractVersion() internal pure override returns (bytes32) {
        return bytes32("1.0.0");
    }

    // --------------------------  EVENTS  --------------------------

    /// @notice Emitted when new DelayedProtocolParams are staged for commit
    /// @param origin Origin of the transaction (tx.origin)
    /// @param sender Sender of the call (msg.sender)
    /// @param params New params that were staged for commit
    /// @param when When the params could be committed
    event StageDelayedProtocolParams(
        address indexed origin,
        address indexed sender,
        DelayedProtocolParams params,
        uint256 when
    );
    /// @notice Emitted when new DelayedProtocolParams are committed
    /// @param origin Origin of the transaction (tx.origin)
    /// @param sender Sender of the call (msg.sender)
    /// @param params New params that are committed
    event CommitDelayedProtocolParams(address indexed origin, address indexed sender, DelayedProtocolParams params);
}<|MERGE_RESOLUTION|>--- conflicted
+++ resolved
@@ -75,11 +75,8 @@
         (vaddr, nft) = _createVault(owner_);
         vault = IUniV3Vault(vaddr);
         vault.initialize(nft, vaultTokens_, fee_);
-<<<<<<< HEAD
-        emit DeployedVault(tx.origin, msg.sender, vaultTokens_, abi.encode(fee_), owner_, vaddr, nft);
-=======
+
         emit DeployedVault(tx.origin, msg.sender, vaultTokens_, "", owner_, vaddr, nft);
->>>>>>> 1ccf229b
     }
 
     // -------------------  INTERNAL, VIEW  -------------------
