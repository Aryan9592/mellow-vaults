// SPDX-License-Identifier: MIT
pragma solidity 0.8.9;

interface IOracle {
    /// @notice Oracle price for tokens as a Q64.96 value.
<<<<<<< HEAD
=======
    /// @notice Returns pricing information based on the indexes of non-zero bits in safetyIndicesSet.
    /// @notice It is possible that not all indices will have their respective prices returned.
>>>>>>> 4f3094df
    /// @dev The price is token1 / token0 i.e. how many weis of token1 required for 1 wei of token0.
    /// The safety indexes are:
    ///
    /// 1 - unsafe, this is typically a spot price that can be easily manipulated,
    ///
    /// 2 - 4 - more or less safe, this is typically a uniV3 oracle, where the safety is defined by the timespan of the average price
    ///
    /// 5 - safe - this is typically a chailink oracle
    /// @param token0 Reference to token0
    /// @param token1 Reference to token1
    /// @param safetyIndicesSet Bitmask of safety indices that are allowed for the return prices. For set of safety indexes = { 1 }, safetyIndicesSet = 0x2
    /// @return pricesX96 Prices that satisfy safetyIndex and tokens
    /// @return safetyIndices Safety indices for those prices
    function priceX96(
        address token0,
        address token1,
        uint256 safetyIndicesSet
    ) external view returns (uint256[] memory pricesX96, uint256[] memory safetyIndices);
}<|MERGE_RESOLUTION|>--- conflicted
+++ resolved
@@ -3,11 +3,8 @@
 
 interface IOracle {
     /// @notice Oracle price for tokens as a Q64.96 value.
-<<<<<<< HEAD
-=======
     /// @notice Returns pricing information based on the indexes of non-zero bits in safetyIndicesSet.
     /// @notice It is possible that not all indices will have their respective prices returned.
->>>>>>> 4f3094df
     /// @dev The price is token1 / token0 i.e. how many weis of token1 required for 1 wei of token0.
     /// The safety indexes are:
     ///
