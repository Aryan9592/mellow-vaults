// SPDX-License-Identifier: BSL-1.1
pragma solidity 0.8.9;

import "./interfaces/IGatewayVaultGovernance.sol";
import "./interfaces/IGatewayVault.sol";
import "./libraries/ExceptionsLibrary.sol";
import "./libraries/AddressPermissions.sol";
import "./VaultGovernance.sol";

/// @notice Governance that manages all Gateway Vaults params and can deploy a new Gateway Vault.
contract GatewayVaultGovernance is VaultGovernance, IGatewayVaultGovernance {
    /// @notice Creates a new contract.
    /// @param internalParams_ Initial Internal Params
    constructor(InternalParams memory internalParams_) VaultGovernance(internalParams_) {}

    /// @inheritdoc IGatewayVaultGovernance
    function delayedStrategyParams(uint256 nft) public view returns (DelayedStrategyParams memory) {
        if (_delayedStrategyParams[nft].length == 0) {
            return DelayedStrategyParams({redirects: new uint256[](0)});
        }
        return abi.decode(_delayedStrategyParams[nft], (DelayedStrategyParams));
    }

    /// @inheritdoc IGatewayVaultGovernance
    function stagedDelayedStrategyParams(uint256 nft) external view returns (DelayedStrategyParams memory) {
        if (_stagedDelayedStrategyParams[nft].length == 0) {
            return DelayedStrategyParams({redirects: new uint256[](0)});
        }
        return abi.decode(_stagedDelayedStrategyParams[nft], (DelayedStrategyParams));
    }

    /// @inheritdoc IGatewayVaultGovernance
    function strategyParams(uint256 nft) external view returns (StrategyParams memory) {
        if (_strategyParams[nft].length == 0) {
            return StrategyParams({limits: new uint256[](0)});
        }
        return abi.decode(_strategyParams[nft], (StrategyParams));
    }

    /// @inheritdoc IGatewayVaultGovernance
    function stageDelayedStrategyParams(uint256 nft, DelayedStrategyParams calldata params) external {
        IGatewayVault vault = IGatewayVault(_internalParams.registry.vaultForNft(nft));
        require(
            (params.redirects.length == 0) || (params.redirects.length == vault.subvaultNfts().length),
            ExceptionsLibrary.REDIRECTS_AND_VAULT_TOKENS_LENGTH
        );
        _stageDelayedStrategyParams(nft, abi.encode(params));
        emit StageDelayedStrategyParams(tx.origin, msg.sender, nft, params, _delayedStrategyParamsTimestamp[nft]);
    }

    /// @notice Deploy a new vault
    /// @param vaultTokens ERC20 tokens under vault management
    /// @param options Abi encoded uint256[] - an array of Nfts of subvaults. It is required that each nft subvault is approved by the caller to this address.
    /// @param strategy Strategy that will be approved to manage subvaults
    /// @return vault Address of the new vault
    /// @return nft Nft of the vault in the vault registry
    function deployVault(
        address[] memory vaultTokens,
        bytes memory options,
        address strategy
    ) public override(VaultGovernance, IVaultGovernance) returns (IVault vault, uint256 nft) {
        uint256 len = vaultTokens.length;
        for (uint256 i = 0; i < len; ++i)
<<<<<<< HEAD
            require(_internalParams.protocolGovernance.hasPermission(vaultTokens[i], AddressPermissions.ERC20_VAULT_TOKEN), "TNA");
=======
            require(_internalParams.protocolGovernance.isAllowedToken(vaultTokens[i]), ExceptionsLibrary.TOKEN_NOT_ALLOWED);
>>>>>>> 7419d2c8

        (vault, nft) = super.deployVault(vaultTokens, "", msg.sender);
        uint256[] memory subvaultNfts = abi.decode(options, (uint256[]));
        IVaultRegistry registry = _internalParams.registry;
        IGatewayVault(address(vault)).addSubvaults(subvaultNfts);
        len = subvaultNfts.length;
        for (uint256 i = 0; i < len; ++i) registry.safeTransferFrom(msg.sender, address(vault), subvaultNfts[i]);

        IGatewayVault gw = IGatewayVault(address(vault));
        gw.setApprovalsForStrategy(strategy, subvaultNfts);
    }

    /// @inheritdoc IGatewayVaultGovernance
    function commitDelayedStrategyParams(uint256 nft) external {
        _commitDelayedStrategyParams(nft);
        emit CommitDelayedStrategyParams(
            tx.origin,
            msg.sender,
            nft,
            abi.decode(_delayedStrategyParams[nft], (DelayedStrategyParams))
        );
    }

    /// @inheritdoc IGatewayVaultGovernance
    function setStrategyParams(uint256 nft, StrategyParams calldata params) external {
        _setStrategyParams(nft, abi.encode(params));
        emit SetStrategyParams(tx.origin, msg.sender, nft, params);
    }

    /// @notice Emitted when new DelayedStrategyParams are staged for commit
    /// @param origin Origin of the transaction
    /// @param sender Sender of the transaction
    /// @param nft VaultRegistry NFT of the vault
    /// @param params New params that were staged for commit
    /// @param when When the params could be committed
    event StageDelayedStrategyParams(
        address indexed origin,
        address indexed sender,
        uint256 indexed nft,
        DelayedStrategyParams params,
        uint256 when
    );

    /// @notice Emitted when new DelayedStrategyParams are committed
    /// @param origin Origin of the transaction
    /// @param sender Sender of the transaction
    /// @param nft VaultRegistry NFT of the vault
    /// @param params New params that are committed
    event CommitDelayedStrategyParams(
        address indexed origin,
        address indexed sender,
        uint256 indexed nft,
        DelayedStrategyParams params
    );

    /// @notice Emitted when new StrategyParams are set
    /// @param origin Origin of the transaction
    /// @param sender Sender of the transaction
    /// @param nft VaultRegistry NFT of the vault
    /// @param params New params that are set
    event SetStrategyParams(address indexed origin, address indexed sender, uint256 indexed nft, StrategyParams params);
}<|MERGE_RESOLUTION|>--- conflicted
+++ resolved
@@ -61,11 +61,7 @@
     ) public override(VaultGovernance, IVaultGovernance) returns (IVault vault, uint256 nft) {
         uint256 len = vaultTokens.length;
         for (uint256 i = 0; i < len; ++i)
-<<<<<<< HEAD
-            require(_internalParams.protocolGovernance.hasPermission(vaultTokens[i], AddressPermissions.ERC20_VAULT_TOKEN), "TNA");
-=======
-            require(_internalParams.protocolGovernance.isAllowedToken(vaultTokens[i]), ExceptionsLibrary.TOKEN_NOT_ALLOWED);
->>>>>>> 7419d2c8
+            require(_internalParams.protocolGovernance.hasPermission(vaultTokens[i], AddressPermissions.ERC20_VAULT_TOKEN), ExceptionsLibrary.TOKEN_NOT_ALLOWED);
 
         (vault, nft) = super.deployVault(vaultTokens, "", msg.sender);
         uint256[] memory subvaultNfts = abi.decode(options, (uint256[]));
