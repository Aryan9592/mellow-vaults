// SPDX-License-Identifier: MIT
pragma solidity 0.8.9;

import "./interfaces/IProtocolGovernance.sol";
import "./interfaces/IGatewayVaultGovernance.sol";
import "./interfaces/IGatewayVault.sol";
import "./VaultGovernance.sol";
import "hardhat/console.sol";

/// @notice Governance that manages all Gateway Vaults params and can deploy a new Gateway Vault.
contract GatewayVaultGovernance is VaultGovernance, IGatewayVaultGovernance {
    /// @notice Creates a new contract.
    /// @param internalParams_ Initial Internal Params
    constructor(InternalParams memory internalParams_) VaultGovernance(internalParams_) {}

    /// @inheritdoc IGatewayVaultGovernance
    function delayedStrategyParams(uint256 nft) public view returns (DelayedStrategyParams memory) {
        if (_delayedStrategyParams[nft].length == 0) {
            return DelayedStrategyParams({strategyTreasury: address(0), redirects: new uint256[](0)});
        }
        return abi.decode(_delayedStrategyParams[nft], (DelayedStrategyParams));
    }

    /// @inheritdoc IGatewayVaultGovernance
    function stagedDelayedStrategyParams(uint256 nft) external view returns (DelayedStrategyParams memory) {
        if (_stagedDelayedStrategyParams[nft].length == 0) {
            return DelayedStrategyParams({strategyTreasury: address(0), redirects: new uint256[](0)});
        }
        return abi.decode(_stagedDelayedStrategyParams[nft], (DelayedStrategyParams));
    }

    /// @inheritdoc IGatewayVaultGovernance
    function strategyParams(uint256 nft) external view returns (StrategyParams memory) {
<<<<<<< HEAD
        console.log("GatewayVaultGovernance::strategyParams nft", nft);
=======
        if (_strategyParams[nft].length == 0) {
            return StrategyParams({limits: new uint256[](0)});
        }
>>>>>>> c689a08f
        return abi.decode(_strategyParams[nft], (StrategyParams));
    }

    /// @inheritdoc IGatewayVaultGovernance
    function stageDelayedStrategyParams(uint256 nft, DelayedStrategyParams calldata params) external {
        IGatewayVault vault = IGatewayVault(_internalParams.registry.vaultForNft(nft));
        require((params.redirects.length == 0) || (params.redirects.length == vault.subvaultNfts().length), "RL");
        _stageDelayedStrategyParams(nft, abi.encode(params));
        emit StageDelayedStrategyParams(tx.origin, msg.sender, nft, params, _delayedStrategyParamsTimestamp[nft]);
    }

    /// @inheritdoc IVaultGovernance
    function strategyTreasury(uint256 nft) external view override(IVaultGovernance, VaultGovernance) returns (address) {
        return delayedStrategyParams(nft).strategyTreasury;
    }

    /// @notice Deploy a new vault
    /// @param vaultTokens ERC20 tokens under vault management
    /// @param options Abi encoded uint256[] - an array of Nfts of subvaults. It is required that each nft subvault is approved by the caller to this address.
    /// @param strategy Strategy that will be approved to manage subvaults
    /// @return vault Address of the new vault
    /// @return nft Nft of the vault in the vault registry
    function deployVault(
        address[] memory vaultTokens,
        bytes memory options,
        address strategy
    ) public override(VaultGovernance, IVaultGovernance) returns (IVault vault, uint256 nft) {
        (vault, nft) = super.deployVault(vaultTokens, "", msg.sender);
        uint256[] memory subvaultNfts = abi.decode(options, (uint256[]));
        IVaultRegistry registry = _internalParams.registry;
        IGatewayVault(address(vault)).addSubvaults(subvaultNfts);
        for (uint256 i = 0; i < subvaultNfts.length; i++) {
            registry.transferFrom(msg.sender, address(this), subvaultNfts[i]);
            registry.approve(strategy, subvaultNfts[i]);
            registry.transferFrom(address(this), address(vault), subvaultNfts[i]);
        }
    }

    /// @inheritdoc IGatewayVaultGovernance
    function commitDelayedStrategyParams(uint256 nft) external {
        _commitDelayedStrategyParams(nft);
        emit CommitDelayedStrategyParams(
            tx.origin,
            msg.sender,
            nft,
            abi.decode(_delayedStrategyParams[nft], (DelayedStrategyParams))
        );
    }

    /// @inheritdoc IGatewayVaultGovernance
    function setStrategyParams(uint256 nft, StrategyParams calldata params) external {
        _setStrategyParams(nft, abi.encode(params));
        emit SetStrategyParams(tx.origin, msg.sender, nft, params);
    }

    /// @notice Emitted when new DelayedStrategyParams are staged for commit
    /// @param origin Origin of the transaction
    /// @param sender Sender of the transaction
    /// @param nft VaultRegistry NFT of the vault
    /// @param params New params that were staged for commit
    /// @param when When the params could be committed
    event StageDelayedStrategyParams(
        address indexed origin,
        address indexed sender,
        uint256 indexed nft,
        DelayedStrategyParams params,
        uint256 when
    );

    /// @notice Emitted when new DelayedStrategyParams are committed
    /// @param origin Origin of the transaction
    /// @param sender Sender of the transaction
    /// @param nft VaultRegistry NFT of the vault
    /// @param params New params that are committed
    event CommitDelayedStrategyParams(
        address indexed origin,
        address indexed sender,
        uint256 indexed nft,
        DelayedStrategyParams params
    );

    /// @notice Emitted when new StrategyParams are set
    /// @param origin Origin of the transaction
    /// @param sender Sender of the transaction
    /// @param nft VaultRegistry NFT of the vault
    /// @param params New params that are set
    event SetStrategyParams(address indexed origin, address indexed sender, uint256 indexed nft, StrategyParams params);
}<|MERGE_RESOLUTION|>--- conflicted
+++ resolved
@@ -31,13 +31,9 @@
 
     /// @inheritdoc IGatewayVaultGovernance
     function strategyParams(uint256 nft) external view returns (StrategyParams memory) {
-<<<<<<< HEAD
-        console.log("GatewayVaultGovernance::strategyParams nft", nft);
-=======
         if (_strategyParams[nft].length == 0) {
             return StrategyParams({limits: new uint256[](0)});
         }
->>>>>>> c689a08f
         return abi.decode(_strategyParams[nft], (StrategyParams));
     }
 
