--- conflicted
+++ resolved
@@ -9,14 +9,8 @@
 
 contract GatewayVault is IGatewayVault, Vault {
     using SafeERC20 for IERC20;
-<<<<<<< HEAD
-    uint256[] private _vaultNfts;
-    mapping(uint256 => uint256) private _vaultNftsIndex;
-    bool public subvaultsInitialized;
-=======
     uint256[] private _subvaultNfts;
     mapping(uint256 => uint256) private _subvaultNftsIndex;
->>>>>>> aabc7329
 
     /// @notice Creates a new contract
     /// @dev All subvault nfts must be owned by this vault before
@@ -26,14 +20,11 @@
         Vault(vaultGovernance_, vaultTokens_)
     {}
 
-<<<<<<< HEAD
-=======
     /// @inheritdoc IGatewayVault
     function subvaultNfts() external view returns (uint256[] memory) {
         return _subvaultNfts;
     }
 
->>>>>>> aabc7329
     /// @inheritdoc Vault
     function tvl() public view override(IVault, Vault) returns (uint256[] memory tokenAmounts) {
         IVaultRegistry registry = _vaultGovernance.internalParams().registry;
@@ -66,11 +57,7 @@
     }
 
     /// @inheritdoc IGatewayVault
-<<<<<<< HEAD
-    function vaultTvl(uint256 vaultNum) public view override returns (uint256[] memory) {
-=======
     function subvaultTvl(uint256 vaultNum) public view override returns (uint256[] memory) {
->>>>>>> aabc7329
         IVaultRegistry registry = _vaultGovernance.internalParams().registry;
         IVault vault = IVault(registry.vaultForNft(_subvaultNfts[vaultNum]));
         address[] memory pTokens = vault.vaultTokens();
@@ -79,11 +66,7 @@
     }
 
     /// @inheritdoc IGatewayVault
-<<<<<<< HEAD
-    function vaultsTvl() public view override returns (uint256[][] memory tokenAmounts) {
-=======
     function subvaultsTvl() public view override returns (uint256[][] memory tokenAmounts) {
->>>>>>> aabc7329
         IVaultRegistry registry = _vaultGovernance.internalParams().registry;
         address[] memory tokens = _vaultTokens;
         tokenAmounts = new uint256[][](_subvaultNfts.length);
@@ -125,18 +108,6 @@
             _subvaultNfts.push(nfts[i]);
             _subvaultNftsIndex[nfts[i]] = i;
         }
-    }
-
-    /// @inheritdoc IGatewayVault
-    function addSubvaults(uint256[] memory nfts) external {
-        require(msg.sender == address(_vaultGovernance), "RVG");
-        require(!subvaultsInitialized, "SBIN");
-        for (uint256 i = 0; i < nfts.length; i++) {
-            require(nfts[i] > 0, "NFT0");
-            _vaultNfts.push(nfts[i]);
-            _vaultNftsIndex[nfts[i]] = i;
-        }
-        subvaultsInitialized = true;
     }
 
     function _push(
