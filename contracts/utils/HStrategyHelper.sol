// SPDX-License-Identifier: GPL-2.0-or-later
pragma solidity 0.8.9;

import "../interfaces/external/univ3/INonfungiblePositionManager.sol";
import "../interfaces/vaults/IIntegrationVault.sol";
import "../interfaces/vaults/IUniV3Vault.sol";
import "../interfaces/vaults/IAaveVault.sol";
import "../libraries/CommonLibrary.sol";
import "../libraries/external/TickMath.sol";
import "../libraries/external/LiquidityAmounts.sol";
import "../strategies/HStrategy.sol";
import "./UniV3Helper.sol";

contract HStrategyHelper {
    uint32 constant DENOMINATOR = 10**9;

    /// @notice calculates the ratios of the capital on all vaults using price from the oracle
    /// @param domainPositionParams the current state of the position, pool and oracle prediction
    /// @return ratios ratios of the capital
    function calculateExpectedRatios(HStrategy.DomainPositionParams memory domainPositionParams)
        external
        pure
        returns (HStrategy.ExpectedRatios memory ratios)
    {
        uint256 denominatorX96 = CommonLibrary.Q96 *
            2 -
            FullMath.mulDiv(
                domainPositionParams.domainLowerPriceSqrtX96,
                CommonLibrary.Q96,
                domainPositionParams.intervalPriceSqrtX96
            ) -
            FullMath.mulDiv(
                domainPositionParams.intervalPriceSqrtX96,
                CommonLibrary.Q96,
                domainPositionParams.domainUpperPriceSqrtX96
            );

        uint256 nominator0X96 = FullMath.mulDiv(
            domainPositionParams.intervalPriceSqrtX96,
            CommonLibrary.Q96,
            domainPositionParams.upperPriceSqrtX96
        ) -
            FullMath.mulDiv(
                domainPositionParams.intervalPriceSqrtX96,
                CommonLibrary.Q96,
                domainPositionParams.domainUpperPriceSqrtX96
            );

        uint256 nominator1X96 = FullMath.mulDiv(
            domainPositionParams.lowerPriceSqrtX96,
            CommonLibrary.Q96,
            domainPositionParams.intervalPriceSqrtX96
        ) -
            FullMath.mulDiv(
                domainPositionParams.domainLowerPriceSqrtX96,
                CommonLibrary.Q96,
                domainPositionParams.intervalPriceSqrtX96
            );

        ratios.token0RatioD = uint32(FullMath.mulDiv(nominator0X96, DENOMINATOR, denominatorX96));
        ratios.token1RatioD = uint32(FullMath.mulDiv(nominator1X96, DENOMINATOR, denominatorX96));

        ratios.uniV3RatioD = DENOMINATOR - ratios.token0RatioD - ratios.token1RatioD;
    }

<<<<<<< HEAD
    /// @notice calculates the current state of the position and pool with given oracle predictions
    /// @param tick current price tick
    /// @param strategyParams_ parameters of the strategy
    /// @param uniV3Nft the current position nft from position manager
    /// @param _positionManager uniV3 position manager
    /// @return domainPositionParams current position and pool state combined with predictions from the oracle
    function calculateDomainPositionParams(
        int24 tick,
        HStrategy.StrategyParams memory strategyParams_,
        uint256 uniV3Nft,
        INonfungiblePositionManager _positionManager
    ) external view returns (HStrategy.DomainPositionParams memory domainPositionParams) {
        (, , , , , int24 lowerTick, int24 upperTick, uint128 liquidity, , , , ) = _positionManager.positions(uniV3Nft);

        domainPositionParams = HStrategy.DomainPositionParams({
            nft: uniV3Nft,
            liquidity: liquidity,
            lowerTick: lowerTick,
            upperTick: upperTick,
            domainLowerTick: strategyParams_.domainLowerTick,
            domainUpperTick: strategyParams_.domainUpperTick,
            lowerPriceSqrtX96: TickMath.getSqrtRatioAtTick(lowerTick),
            upperPriceSqrtX96: TickMath.getSqrtRatioAtTick(upperTick),
            domainLowerPriceSqrtX96: TickMath.getSqrtRatioAtTick(strategyParams_.domainLowerTick),
            domainUpperPriceSqrtX96: TickMath.getSqrtRatioAtTick(strategyParams_.domainUpperTick),
            spotPriceSqrtX96: TickMath.getSqrtRatioAtTick(tick),
            spotPriceX96: 0
        });
        domainPositionParams.spotPriceX96 = FullMath.mulDiv(
            domainPositionParams.spotPriceSqrtX96,
            domainPositionParams.spotPriceSqrtX96,
            CommonLibrary.Q96
        );
    }

=======
>>>>>>> 77c939e1
    /// @notice calculates amount of missing tokens for uniV3 and money vaults
    /// @param moneyVault the strategy money vault
    /// @param expectedTokenAmounts the amount of tokens we expect after rebalance
    /// @param domainPositionParams current position and pool state combined with predictions from the oracle
    /// @return missingTokenAmounts amounts of missing tokens
    function calculateMissingTokenAmounts(
        IIntegrationVault moneyVault,
        HStrategy.TokenAmounts memory expectedTokenAmounts,
        HStrategy.DomainPositionParams memory domainPositionParams,
        uint128 liquidity
    ) external view returns (HStrategy.TokenAmounts memory missingTokenAmounts) {
        // for uniV3Vault
        {
            uint256 token0Amount = 0;
            uint256 token1Amount = 0;
            (token0Amount, token1Amount) = LiquidityAmounts.getAmountsForLiquidity(
                domainPositionParams.intervalPriceSqrtX96,
                domainPositionParams.lowerPriceSqrtX96,
                domainPositionParams.upperPriceSqrtX96,
                liquidity
            );

            if (token0Amount < expectedTokenAmounts.uniV3Token0) {
                missingTokenAmounts.uniV3Token0 = expectedTokenAmounts.uniV3Token0 - token0Amount;
            }
            if (token1Amount < expectedTokenAmounts.uniV3Token1) {
                missingTokenAmounts.uniV3Token1 = expectedTokenAmounts.uniV3Token1 - token1Amount;
            }
        }

        // for moneyVault
        {
            (, uint256[] memory maxTvl) = moneyVault.tvl();
            uint256 token0Amount = maxTvl[0];
            uint256 token1Amount = maxTvl[1];

            if (token0Amount < expectedTokenAmounts.moneyToken0) {
                missingTokenAmounts.moneyToken0 = expectedTokenAmounts.moneyToken0 - token0Amount;
            }

            if (token1Amount < expectedTokenAmounts.moneyToken1) {
                missingTokenAmounts.moneyToken1 = expectedTokenAmounts.moneyToken1 - token1Amount;
            }
        }
    }

    /// @notice calculates extra tokens on uniV3 vault
    /// @param expectedTokenAmounts the amount of tokens we expect after rebalance
    /// @param domainPositionParams current position and pool state combined with predictions from the oracle
    /// @return tokenAmounts extra token amounts on UniV3Vault
    function calculateExtraTokenAmountsForUniV3Vault(
        HStrategy.TokenAmounts memory expectedTokenAmounts,
        HStrategy.DomainPositionParams memory domainPositionParams
    ) external pure returns (uint256[] memory tokenAmounts) {
        tokenAmounts = new uint256[](2);
        (tokenAmounts[0], tokenAmounts[1]) = LiquidityAmounts.getAmountsForLiquidity(
            domainPositionParams.intervalPriceSqrtX96,
            domainPositionParams.lowerPriceSqrtX96,
            domainPositionParams.upperPriceSqrtX96,
            domainPositionParams.liquidity
        );

        if (tokenAmounts[0] > expectedTokenAmounts.uniV3Token0) {
            tokenAmounts[0] -= expectedTokenAmounts.uniV3Token0;
        } else {
            tokenAmounts[0] = 0;
        }

        if (tokenAmounts[1] > expectedTokenAmounts.uniV3Token1) {
            tokenAmounts[1] -= expectedTokenAmounts.uniV3Token1;
        } else {
            tokenAmounts[1] = 0;
        }
    }

    /// @notice calculates extra tokens on money vault
    /// @param moneyVault the strategy money vault
    /// @param expectedTokenAmounts the amount of tokens we expect after rebalance
    /// @return tokenAmounts extra token amounts on MoneyVault
    function calculateExtraTokenAmountsForMoneyVault(
        IIntegrationVault moneyVault,
        HStrategy.TokenAmounts memory expectedTokenAmounts
    ) external view returns (uint256[] memory tokenAmounts) {
        (tokenAmounts, ) = moneyVault.tvl();

        if (tokenAmounts[0] > expectedTokenAmounts.moneyToken0) {
            tokenAmounts[0] -= expectedTokenAmounts.moneyToken0;
        } else {
            tokenAmounts[0] = 0;
        }

        if (tokenAmounts[1] > expectedTokenAmounts.moneyToken1) {
            tokenAmounts[1] -= expectedTokenAmounts.moneyToken1;
        } else {
            tokenAmounts[1] = 0;
        }
    }

    /// @notice calculates expected amounts of tokens after rebalance
    /// @param expectedRatios ratios of the capital on different assets
    /// @param expectedTokenAmountsInToken0 expected capitals (in token0) on the strategy vaults
    /// @param domainPositionParams current position and pool state combined with predictions from the oracle
    /// @return amounts amounts of tokens expected after rebalance on the strategy vaults
    function calculateExpectedTokenAmounts(
        HStrategy.ExpectedRatios memory expectedRatios,
        HStrategy.TokenAmountsInToken0 memory expectedTokenAmountsInToken0,
        HStrategy.DomainPositionParams memory domainPositionParams,
        UniV3Helper uniV3Helper
    ) external pure returns (HStrategy.TokenAmounts memory amounts) {
        amounts.erc20Token0 = FullMath.mulDiv(
            expectedRatios.token0RatioD,
            expectedTokenAmountsInToken0.erc20TokensAmountInToken0,
            expectedRatios.token0RatioD + expectedRatios.token1RatioD
        );
        amounts.erc20Token1 = FullMath.mulDiv(
            expectedTokenAmountsInToken0.erc20TokensAmountInToken0 - amounts.erc20Token0,
            domainPositionParams.spotPriceX96,
            CommonLibrary.Q96
        );

        amounts.moneyToken0 = FullMath.mulDiv(
            expectedRatios.token0RatioD,
            expectedTokenAmountsInToken0.moneyTokensAmountInToken0,
            expectedRatios.token0RatioD + expectedRatios.token1RatioD
        );
        amounts.moneyToken1 = FullMath.mulDiv(
            expectedTokenAmountsInToken0.moneyTokensAmountInToken0 - amounts.moneyToken0,
            domainPositionParams.spotPriceX96,
            CommonLibrary.Q96
        );

        (amounts.uniV3Token0, amounts.uniV3Token1) = uniV3Helper.getPositionTokenAmountsByCapitalOfToken0(
            domainPositionParams.lowerPriceSqrtX96,
            domainPositionParams.upperPriceSqrtX96,
            domainPositionParams.intervalPriceSqrtX96,
            domainPositionParams.spotPriceX96,
            expectedTokenAmountsInToken0.uniV3TokensAmountInToken0
        );
    }

    /// @notice calculates current amounts of tokens
    /// @param erc20Vault the erc20 vault of the strategy
    /// @param moneyVault the money vault of the strategy
    /// @param params current position and pool state combined with predictions from the oracle
    /// @return amounts amounts of tokens
    function calculateCurrentTokenAmounts(
        IIntegrationVault erc20Vault,
        IIntegrationVault moneyVault,
        HStrategy.DomainPositionParams memory params
    ) external returns (HStrategy.TokenAmounts memory amounts) {
        (amounts.uniV3Token0, amounts.uniV3Token1) = LiquidityAmounts.getAmountsForLiquidity(
            params.intervalPriceSqrtX96,
            params.lowerPriceSqrtX96,
            params.upperPriceSqrtX96,
            params.liquidity
        );

        {
            if (moneyVault.supportsInterface(type(IAaveVault).interfaceId)) {
                IAaveVault(address(moneyVault)).updateTvls();
            }
            (uint256[] memory minMoneyTvl, ) = moneyVault.tvl();
            amounts.moneyToken0 = minMoneyTvl[0];
            amounts.moneyToken1 = minMoneyTvl[1];
        }
        {
            (uint256[] memory erc20Tvl, ) = erc20Vault.tvl();
            amounts.erc20Token0 = erc20Tvl[0];
            amounts.erc20Token1 = erc20Tvl[1];
        }
    }

    /// @notice calculates current capitals on the vaults of the strategy (in token0)
    /// @param params current position and pool state combined with predictions from the oracle
    /// @param currentTokenAmounts amounts of the tokens on the erc20 and money vaults
    /// @return capital total capital measured in token0
    function calculateCurrentCapitalInToken0(
        HStrategy.DomainPositionParams memory params,
        HStrategy.TokenAmounts memory currentTokenAmounts
    ) external pure returns (uint256 capital) {
        capital =
            currentTokenAmounts.erc20Token0 +
            FullMath.mulDiv(currentTokenAmounts.erc20Token1, CommonLibrary.Q96, params.spotPriceX96) +
            currentTokenAmounts.uniV3Token0 +
            FullMath.mulDiv(currentTokenAmounts.uniV3Token1, CommonLibrary.Q96, params.spotPriceX96) +
            currentTokenAmounts.moneyToken0 +
            FullMath.mulDiv(currentTokenAmounts.moneyToken1, CommonLibrary.Q96, params.spotPriceX96);
    }

    /// @notice calculates expected capitals on the vaults after rebalance
    /// @param totalCapitalInToken0 total capital in token0
    /// @param expectedRatios ratios of the capitals on the vaults expected after rebalance
    /// @param ratioParams_ ratio of the tokens between erc20 and money vault combined with needed deviations for rebalance to be called
    /// @return amounts capitals expected after rebalance measured in token0
    function calculateExpectedTokenAmountsInToken0(
        uint256 totalCapitalInToken0,
        HStrategy.ExpectedRatios memory expectedRatios,
        HStrategy.RatioParams memory ratioParams_
    ) external pure returns (HStrategy.TokenAmountsInToken0 memory amounts) {
        amounts.erc20TokensAmountInToken0 = FullMath.mulDiv(
            totalCapitalInToken0,
            ratioParams_.erc20CapitalRatioD,
            DENOMINATOR
        );
        amounts.uniV3TokensAmountInToken0 = FullMath.mulDiv(
            totalCapitalInToken0 - amounts.erc20TokensAmountInToken0,
            expectedRatios.uniV3RatioD,
            DENOMINATOR
        );
        amounts.moneyTokensAmountInToken0 =
            totalCapitalInToken0 -
            amounts.erc20TokensAmountInToken0 -
            amounts.uniV3TokensAmountInToken0;
        amounts.totalTokensInToken0 = totalCapitalInToken0;
    }

    /// @notice return true if the token swap is needed. It is needed if we cannot mint a new position without it
    /// @param currentTokenAmounts the amounts of tokens on the vaults
    /// @param expectedTokenAmounts the amounts of tokens expected after rebalancing
    /// @param ratioParams ratio of the tokens between erc20 and money vault combined with needed deviations for rebalance to be called
    /// @return needed true if the token swap is needed
    function swapNeeded(
        HStrategy.TokenAmounts memory currentTokenAmounts,
        HStrategy.TokenAmounts memory expectedTokenAmounts,
        HStrategy.RatioParams memory ratioParams,
        HStrategy.DomainPositionParams memory domainPositionParams
    ) external pure returns (bool needed) {
        uint256 expectedTotalToken0Amount = expectedTokenAmounts.erc20Token0 +
            expectedTokenAmounts.moneyToken0 +
            expectedTokenAmounts.uniV3Token0;
        uint256 expectedTotalToken1Amount = expectedTokenAmounts.erc20Token1 +
            expectedTokenAmounts.moneyToken1 +
            expectedTokenAmounts.uniV3Token1;

        uint256 currentTotalToken0Amount = currentTokenAmounts.erc20Token0 +
            currentTokenAmounts.moneyToken0 +
            currentTokenAmounts.uniV3Token0;
        int256 token0Delta = int256(currentTotalToken0Amount) - int256(expectedTotalToken0Amount);
        if (token0Delta < 0) {
            token0Delta = -token0Delta;
        }
        int256 minDeviation = int256(
            FullMath.mulDiv(
                expectedTotalToken0Amount +
                    FullMath.mulDiv(expectedTotalToken1Amount, CommonLibrary.Q96, domainPositionParams.spotPriceX96),
                ratioParams.minRebalanceDeviationD,
                DENOMINATOR
            )
        );
        return token0Delta >= minDeviation;
    }

    /// @notice returns true if the rebalance between assets on different vaults is needed
    /// @param currentTokenAmounts the current amounts of tokens on the vaults
    /// @param expectedTokenAmounts the amounts of tokens expected after rebalance
    /// @param ratioParams ratio of the tokens between erc20 and money vault combined with needed deviations for rebalance to be called
    /// @return needed true if the rebalance is needed
    function tokenRebalanceNeeded(
        HStrategy.TokenAmounts memory currentTokenAmounts,
        HStrategy.TokenAmounts memory expectedTokenAmounts,
        HStrategy.RatioParams memory ratioParams
    ) external pure returns (bool needed) {
        uint256 totalToken0Amount = expectedTokenAmounts.erc20Token0 +
            expectedTokenAmounts.moneyToken0 +
            expectedTokenAmounts.uniV3Token0;
        uint256 totalToken1Amount = expectedTokenAmounts.erc20Token1 +
            expectedTokenAmounts.moneyToken1 +
            expectedTokenAmounts.uniV3Token1;

        uint256 minToken0Deviation = FullMath.mulDiv(ratioParams.minCapitalDeviationD, totalToken0Amount, DENOMINATOR);
        uint256 minToken1Deviation = FullMath.mulDiv(ratioParams.minCapitalDeviationD, totalToken1Amount, DENOMINATOR);

        {
            if (
                currentTokenAmounts.erc20Token0 + minToken0Deviation < expectedTokenAmounts.erc20Token0 ||
                currentTokenAmounts.erc20Token0 > expectedTokenAmounts.erc20Token0 + minToken0Deviation ||
                currentTokenAmounts.erc20Token1 + minToken1Deviation < expectedTokenAmounts.erc20Token1 ||
                currentTokenAmounts.erc20Token1 > expectedTokenAmounts.erc20Token1 + minToken1Deviation
            ) {
                return true;
            }
        }

        {
            if (
                currentTokenAmounts.moneyToken0 + minToken0Deviation < expectedTokenAmounts.moneyToken0 ||
                currentTokenAmounts.moneyToken0 > expectedTokenAmounts.moneyToken0 + minToken0Deviation ||
                currentTokenAmounts.moneyToken1 + minToken1Deviation < expectedTokenAmounts.moneyToken1 ||
                currentTokenAmounts.moneyToken1 > expectedTokenAmounts.moneyToken1 + minToken1Deviation
            ) {
                return true;
            }
        }

        {
            if (
                currentTokenAmounts.uniV3Token0 + minToken0Deviation < expectedTokenAmounts.uniV3Token0 ||
                currentTokenAmounts.uniV3Token0 > expectedTokenAmounts.uniV3Token0 + minToken0Deviation ||
                currentTokenAmounts.uniV3Token1 + minToken1Deviation < expectedTokenAmounts.uniV3Token1 ||
                currentTokenAmounts.uniV3Token1 > expectedTokenAmounts.uniV3Token1 + minToken1Deviation
            ) {
                return true;
            }
        }
    }

<<<<<<< HEAD
    function movePricesInDomainPosition(HStrategy.DomainPositionParams memory params)
        external
        pure
        returns (HStrategy.DomainPositionParams memory)
    {
        if (params.spotPriceSqrtX96 < params.domainLowerPriceSqrtX96) {
            params.spotPriceSqrtX96 = params.domainLowerPriceSqrtX96;
        } else if (params.spotPriceSqrtX96 > params.domainUpperPriceSqrtX96) {
            params.spotPriceSqrtX96 = params.domainUpperPriceSqrtX96;
        }
        params.spotPriceX96 = FullMath.mulDiv(params.spotPriceSqrtX96, params.spotPriceSqrtX96, CommonLibrary.Q96);
        return params;
    }

    /// @notice returns true if the rebalance between assets on different vaults is needed
=======
>>>>>>> 77c939e1
    /// @param tick current price tick
    /// @param strategyParams_ the current parameters of the strategy`
    /// @param uniV3Nft the nft of the position from position manager
    /// @param positionManager_ the position manager for uniV3
    function calculateAndCheckDomainPositionParams(
        int24 tick,
        HStrategy.StrategyParams memory strategyParams_,
        uint256 uniV3Nft,
        INonfungiblePositionManager positionManager_
    ) external view returns (HStrategy.DomainPositionParams memory params) {
        (, , , , , int24 lowerTick, int24 upperTick, uint128 liquidity, , , , ) = positionManager_.positions(uniV3Nft);

        params = HStrategy.DomainPositionParams({
            nft: uniV3Nft,
            liquidity: liquidity,
            lowerTick: lowerTick,
            upperTick: upperTick,
            lower0Tick: strategyParams_.domainLowerTick,
            upper0Tick: strategyParams_.domainUpperTick,
            lowerPriceSqrtX96: TickMath.getSqrtRatioAtTick(lowerTick),
            upperPriceSqrtX96: TickMath.getSqrtRatioAtTick(upperTick),
            lower0PriceSqrtX96: TickMath.getSqrtRatioAtTick(strategyParams_.domainLowerTick),
            upper0PriceSqrtX96: TickMath.getSqrtRatioAtTick(strategyParams_.domainUpperTick),
            intervalPriceSqrtX96: TickMath.getSqrtRatioAtTick(tick),
            spotPriceX96: 0
        });
        params.spotPriceX96 = FullMath.mulDiv(
            params.intervalPriceSqrtX96,
            params.intervalPriceSqrtX96,
            CommonLibrary.Q96
        );
        if (params.intervalPriceSqrtX96 < params.lowerPriceSqrtX96) {
            params.intervalPriceSqrtX96 = params.lowerPriceSqrtX96;
        } else if (params.intervalPriceSqrtX96 > params.upperPriceSqrtX96) {
            params.intervalPriceSqrtX96 = params.upperPriceSqrtX96;
        }
    }

    function checkSpotTickDeviationFromAverage(
        int24 tick,
        address pool_,
        HStrategy.OracleParams memory oracleParams_,
        UniV3Helper uniV3Helper
    ) external view {
        (bool withFail, int24 deviation) = uniV3Helper.getTickDeviationForTimeSpan(
            tick,
            pool_,
            oracleParams_.averagePriceTimeSpan
        );
        require(!withFail, ExceptionsLibrary.INVALID_STATE);
        if (deviation < 0) {
            deviation = -deviation;
        }
        require(uint24(deviation) <= oracleParams_.maxTickDeviation, ExceptionsLibrary.LIMIT_OVERFLOW);
    }

    function calculateNewPositionTicks(int24 spotTick, HStrategy.StrategyParams memory strategyParams_)
        external
        pure
        returns (int24 lowerTick, int24 upperTick)
    {
        if (spotTick < strategyParams_.domainLowerTick) {
            spotTick = strategyParams_.domainLowerTick;
        } else if (spotTick > strategyParams_.domainUpperTick) {
            spotTick = strategyParams_.domainUpperTick;
        }

        int24 deltaToLowerTick = spotTick - strategyParams_.domainLowerTick;
        deltaToLowerTick -= (deltaToLowerTick % strategyParams_.halfOfShortInterval);
        int24 lowerEstimationCentralTick = strategyParams_.domainLowerTick + deltaToLowerTick;
        int24 upperEstimationCentralTick = lowerEstimationCentralTick + strategyParams_.halfOfShortInterval;
        int24 centralTick = 0;
        if (spotTick - lowerEstimationCentralTick <= upperEstimationCentralTick - spotTick) {
            centralTick = lowerEstimationCentralTick;
        } else {
            centralTick = upperEstimationCentralTick;
        }

        lowerTick = centralTick - strategyParams_.halfOfShortInterval;
        upperTick = centralTick + strategyParams_.halfOfShortInterval;

        if (lowerTick < strategyParams_.domainLowerTick) {
            lowerTick = strategyParams_.domainLowerTick;
            upperTick = lowerTick + (strategyParams_.halfOfShortInterval << 1);
        } else if (upperTick > strategyParams_.domainUpperTick) {
            upperTick = strategyParams_.domainUpperTick;
            lowerTick = upperTick - (strategyParams_.halfOfShortInterval << 1);
        }
    }
}<|MERGE_RESOLUTION|>--- conflicted
+++ resolved
@@ -63,44 +63,6 @@
         ratios.uniV3RatioD = DENOMINATOR - ratios.token0RatioD - ratios.token1RatioD;
     }
 
-<<<<<<< HEAD
-    /// @notice calculates the current state of the position and pool with given oracle predictions
-    /// @param tick current price tick
-    /// @param strategyParams_ parameters of the strategy
-    /// @param uniV3Nft the current position nft from position manager
-    /// @param _positionManager uniV3 position manager
-    /// @return domainPositionParams current position and pool state combined with predictions from the oracle
-    function calculateDomainPositionParams(
-        int24 tick,
-        HStrategy.StrategyParams memory strategyParams_,
-        uint256 uniV3Nft,
-        INonfungiblePositionManager _positionManager
-    ) external view returns (HStrategy.DomainPositionParams memory domainPositionParams) {
-        (, , , , , int24 lowerTick, int24 upperTick, uint128 liquidity, , , , ) = _positionManager.positions(uniV3Nft);
-
-        domainPositionParams = HStrategy.DomainPositionParams({
-            nft: uniV3Nft,
-            liquidity: liquidity,
-            lowerTick: lowerTick,
-            upperTick: upperTick,
-            domainLowerTick: strategyParams_.domainLowerTick,
-            domainUpperTick: strategyParams_.domainUpperTick,
-            lowerPriceSqrtX96: TickMath.getSqrtRatioAtTick(lowerTick),
-            upperPriceSqrtX96: TickMath.getSqrtRatioAtTick(upperTick),
-            domainLowerPriceSqrtX96: TickMath.getSqrtRatioAtTick(strategyParams_.domainLowerTick),
-            domainUpperPriceSqrtX96: TickMath.getSqrtRatioAtTick(strategyParams_.domainUpperTick),
-            spotPriceSqrtX96: TickMath.getSqrtRatioAtTick(tick),
-            spotPriceX96: 0
-        });
-        domainPositionParams.spotPriceX96 = FullMath.mulDiv(
-            domainPositionParams.spotPriceSqrtX96,
-            domainPositionParams.spotPriceSqrtX96,
-            CommonLibrary.Q96
-        );
-    }
-
-=======
->>>>>>> 77c939e1
     /// @notice calculates amount of missing tokens for uniV3 and money vaults
     /// @param moneyVault the strategy money vault
     /// @param expectedTokenAmounts the amount of tokens we expect after rebalance
@@ -407,24 +369,6 @@
         }
     }
 
-<<<<<<< HEAD
-    function movePricesInDomainPosition(HStrategy.DomainPositionParams memory params)
-        external
-        pure
-        returns (HStrategy.DomainPositionParams memory)
-    {
-        if (params.spotPriceSqrtX96 < params.domainLowerPriceSqrtX96) {
-            params.spotPriceSqrtX96 = params.domainLowerPriceSqrtX96;
-        } else if (params.spotPriceSqrtX96 > params.domainUpperPriceSqrtX96) {
-            params.spotPriceSqrtX96 = params.domainUpperPriceSqrtX96;
-        }
-        params.spotPriceX96 = FullMath.mulDiv(params.spotPriceSqrtX96, params.spotPriceSqrtX96, CommonLibrary.Q96);
-        return params;
-    }
-
-    /// @notice returns true if the rebalance between assets on different vaults is needed
-=======
->>>>>>> 77c939e1
     /// @param tick current price tick
     /// @param strategyParams_ the current parameters of the strategy`
     /// @param uniV3Nft the nft of the position from position manager
@@ -442,12 +386,12 @@
             liquidity: liquidity,
             lowerTick: lowerTick,
             upperTick: upperTick,
-            lower0Tick: strategyParams_.domainLowerTick,
-            upper0Tick: strategyParams_.domainUpperTick,
+            domainLowerTick: strategyParams_.domainLowerTick,
+            domainUpperTick: strategyParams_.domainUpperTick,
             lowerPriceSqrtX96: TickMath.getSqrtRatioAtTick(lowerTick),
             upperPriceSqrtX96: TickMath.getSqrtRatioAtTick(upperTick),
-            lower0PriceSqrtX96: TickMath.getSqrtRatioAtTick(strategyParams_.domainLowerTick),
-            upper0PriceSqrtX96: TickMath.getSqrtRatioAtTick(strategyParams_.domainUpperTick),
+            domainLowerPriceSqrtX96: TickMath.getSqrtRatioAtTick(strategyParams_.domainLowerTick),
+            domainUpperPriceSqrtX96: TickMath.getSqrtRatioAtTick(strategyParams_.domainUpperTick),
             intervalPriceSqrtX96: TickMath.getSqrtRatioAtTick(tick),
             spotPriceX96: 0
         });
