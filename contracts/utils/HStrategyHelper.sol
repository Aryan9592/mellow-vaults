--- conflicted
+++ resolved
@@ -192,10 +192,6 @@
             domainPositionParams.averagePriceX96,
             CommonLibrary.Q96
         );
-<<<<<<< HEAD
-=======
-
->>>>>>> f969f514
         {
             uint256 uniCapitalRatioX96 = FullMath.mulDiv(
                 FullMath.mulDiv(
