--- conflicted
+++ resolved
@@ -38,7 +38,6 @@
         },
     },
     solidity: {
-<<<<<<< HEAD
         compilers: (
             defaultConfig.solidity as MultiSolcUserConfig
         ).compilers.map((x: SolcUserConfig) =>
@@ -50,34 +49,6 @@
                         yul: true,
                         yulDetails: {
                             stackAllocation: true,
-=======
-        compilers: [
-            {
-                version: "0.8.9",
-                settings: {
-                    optimizer: {
-                        enabled: false,
-                        details: {
-                            yul: true,
-                            yulDetails: {
-                                stackAllocation: true,
-                            },
-                        },
-                    },
-                    evmVersion: "london",
-                },
-            },
-            {
-                version: "0.7.6",
-                settings: {
-                    optimizer: {
-                        enabled: false,
-                        details: {
-                            yul: true,
-                            yulDetails: {
-                                stackAllocation: true,
-                            },
->>>>>>> c9380490
                         },
                     },
                 },
@@ -89,9 +60,6 @@
         outDir: "test/types",
         target: "ethers-v5",
         alwaysGenerateOverloads: false,
-        // externalArtifacts: [
-        // "artifacts/@openzeppelin/**/*.json",
-        // ],
     },
 };
 
